--- conflicted
+++ resolved
@@ -359,11 +359,7 @@
                                 or shape=[1, dimension]
         """
         raise NotImplementedError(
-<<<<<<< HEAD
             'The torsion tensor is not implemented.')
-=======
-                'The torsion tensor is not implemented.')
->>>>>>> fba2b7e3
 
     # @staticmethod
     # def _symplectic_euler_step(state, force, dt):
