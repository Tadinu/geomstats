"""Affine connections."""

import autograd
from scipy.optimize import minimize

import geomstats.backend as gs
from geomstats.integrator import integrate


N_STEPS = 10
EPSILON = 1e-3


class Connection(object):
    """Class for affine connections.

    Parameters
    ----------
    dimension: int
        Dimension of the underlying manifold.
    """

    def __init__(self, dimension):
        self.dimension = dimension

    def christoffels(self, base_point):
        """Christoffel symbols associated with the connection.

        Parameters
        ----------
        base_point : array-like, shape=[n_samples, dimension]
            Point on the manifold.

        Returns
        -------
        gamma : array-like, shape=[n_samples, dimension, dimension, dimension]
            Values of the christoffel symbols, with the covariant index on
            the first dimension.
        """
        raise NotImplementedError(
            'The Christoffel symbols are not implemented.')

    def connection(self, tangent_vec_a, tangent_vec_b, base_point):
        """Covariant derivative.

        Connection applied to `tangent_vector_b` in the direction of
        `tangent_vector_a`, both tangent at `base_point`.

        Parameters
        ----------
        tangent_vec_a : array-like, shape=[n_samples, dimension]
            Tangent vector at base point.
        tangent_vec_b : array-like, shape=[n_samples, dimension]
            Tangent vector at base point.
        base_point : array-like, shape=[n_samples, dimension]
            Point on the manifold.
        """
        raise NotImplementedError(
            'connection is not implemented.')

    def geodesic_equation(self, position, velocity):
        """Compute the geodesic ODE associated with the connection.

        Parameters
        ----------
        velocity : array-like, shape=[n_samples, dimension]
            Tangent vector at the position.
        position : array-like, shape=[n_samples, dimension]
            Point on the manifold, the position at which to compute the
            geodesic ODE.

        Returns
        -------
        geodesic_ode : array-like, shape=[n_samples, dimension]
            Value of the vector field to be integrated at position.
        """
        gamma = self.christoffels(position)
        return - gs.einsum('...kij,...i,...j->...k', gamma, velocity,
                           velocity)

    def exp(self, tangent_vec, base_point, n_steps=N_STEPS, step='euler'):
        """Exponential map associated to the affine connection.

        Exponential map at base_point of tangent_vec computed by integration
        of the geodesic equation (initial value problem), using the
        christoffel symbols

        Parameters
        ----------
        tangent_vec : array-like, shape=[n_samples, dimension]
            Tangent vector at the base point.
        base_point : array-like, shape=[n_samples, dimension]
            Point on the manifold.
        n_steps : int
            The number of discrete time steps to take in the integration.
        step : str, {'euler', 'rk4'}
            The numerical scheme to use for integration.

        Returns
        -------
        exp : array-like, shape=[n_samples, dimension]
            Point on the manifold.
        """
        tangent_vec = gs.to_ndarray(tangent_vec, to_ndim=2)
        base_point = gs.to_ndarray(base_point, to_ndim=2)
        initial_state = (base_point, tangent_vec)
        flow, _ = integrate(
            self.geodesic_equation, initial_state, n_steps=n_steps, step=step)
        return flow[-1]

    def log(self, point, base_point, n_steps=N_STEPS, step='euler'):
        """Compute logarithm map associated to the affine connection.

        Solve the boundary value problem associated to the geodesic equation
        using the Christoffel symbols and conjugate gradient descent.

        Parameters
        ----------
        point : array-like, shape=[n_samples, dimension]
            Point on the manifold.
        base_point : array-like, shape=[n_samples, dimension]
            Point on the manifold.
        n_steps : int
            The number of discrete time steps to take in the integration.
        step : str, {'euler', 'rk4'}
            The numerical scheme to use for integration.

        Returns
        -------
        tangent_vec : array-like, shape=[n_samples, dimension]
            Tangent vector at the base point.
        """
        point = gs.to_ndarray(point, to_ndim=2)
        base_point = gs.to_ndarray(base_point, to_ndim=2)
        n_samples = len(base_point)

        def objective(velocity):
            """Define the objective function."""
            velocity = velocity.reshape(base_point.shape)
            delta = self.exp(velocity, base_point, n_steps, step) - point
            loss = 1. / self.dimension * gs.sum(delta ** 2, axis=1)
            return 1. / n_samples * gs.sum(loss)

        objective_grad = autograd.elementwise_grad(objective)

        def objective_with_grad(velocity):
            """Create helpful objective func wrapper for autograd comp."""
            return objective(velocity), objective_grad(velocity)

        tangent_vec = gs.random.rand(base_point.size)
        res = minimize(
            objective_with_grad, tangent_vec, method='L-BFGS-B', jac=True,
            options={'disp': False, 'maxiter': 25})

        tangent_vec = res.x
        tangent_vec = gs.reshape(tangent_vec, base_point.shape)
        return tangent_vec

    def _pole_ladder_step(self, base_point, next_point, base_shoot,
                          return_geodesics=False):
        """Compute one Pole Ladder step.
        One step of pole ladder scheme [LP2013a]_ using the geodesic to
        transport along as main_geodesic of the parallelogram.
        Parameters
        ----------
        base_point : array-like, shape=[n_samples, dimension]
            Point on the manifold, from which to transport.
        next_point : array-like, shape=[n_samples, dimension]
            Point on the manifold, to transport to.
        base_shoot : array-like, shape=[n_samples, dimension]
            Point on the manifold, end point of the geodesics starting
            from the base point with initial speed to be transported.
        return_geodesics : bool, optional (defaults to False)
            Whether to return the geodesics of the
            construction.
        Returns
        -------
        next_step : dict of array-like and callable with following keys:
            next_tangent_vec : array-like, shape=[n_samples, dimension]
                Tangent vector at end point.
            end_point : array-like, shape=[n_samples, dimension]
                Point on the manifold, closes the geodesic parallelogram of the
                construction.
            geodesics : list of callable, len=3 (only if
            `return_geodesics=True`)
                The three geodesics of the construction.
        References
        ----------
        .. [LP2013a] Marco Lorenzi, Xavier Pennec. Efficient Parallel Transport
         of Deformations in Time Series of Images: from Schild's to
         Pole Ladder. Journal of Mathematical Imaging and Vision, Springer
         Verlag, 2013,50 (1-2), pp.5-17. ⟨10.1007/s10851-013-0470-3⟩
        """
        mid_tangent_vector_to_shoot = 1. / 2. * self.log(
            base_point=base_point,
            point=next_point)

        mid_point = self.exp(
            base_point=base_point,
            tangent_vec=mid_tangent_vector_to_shoot)

        tangent_vector_to_shoot = - self.log(
            base_point=mid_point,
            point=base_shoot)

        end_shoot = self.exp(
            base_point=mid_point,
            tangent_vec=tangent_vector_to_shoot)

        next_tangent_vec = - self.log(
            base_point=next_point, point=end_shoot)

        end_point = self.exp(
            base_point=next_point,
            tangent_vec=next_tangent_vec)

        geodesics = []
        if return_geodesics:
            main_geodesic = self.geodesic(
                initial_point=base_point,
                end_point=next_point)
            diagonal = self.geodesic(
                initial_point=mid_point,
                end_point=base_shoot)
            final_geodesic = self.geodesic(
                initial_point=next_point,
                end_point=end_shoot)
            geodesics = [main_geodesic, diagonal, final_geodesic]
        return {'next_tangent_vec': next_tangent_vec,
                'geodesics': geodesics,
                'end_point': end_point}

    def _schild_ladder_step(self, base_point, next_point, base_shoot,
<<<<<<< HEAD
                            return_geodesics=False, n_points=10):
        """Compute one Schild's Ladder step.

        One step of pole ladder scheme [LP2013a]_ using the geodesic to
        transport along as diagonal of the parallelogram.
=======
                            return_geodesics=False):
        """Compute one Schild's Ladder step.

        One step of the Schild's ladder scheme [LP2013a]_ using the geodesic to
        transport along as one side of the parallelogram.
>>>>>>> b27e8985

        Parameters
        ----------
        base_point : array-like, shape=[n_samples, dimension]
            Point on the manifold, from which to transport.
        next_point : array-like, shape=[n_samples, dimension]
            Point on the manifold, to transport to.
        base_shoot : array-like, shape=[n_samples, dimension]
            Point on the manifold, end point of the geodesics starting
            from the base point with initial speed to be transported.
        return_geodesics : bool, optional (defaults to False)
            Whether to return points computed along each geodesic of the
            construction.
        n_points : int, optional (defaults to 10)
            The number of points to compute in each geodesic when
            `return_trajectories=True`.

        Returns
        -------
        transported_tangent_vector : array-like, shape=[n_samples, dimension]
            Tangent vector at end point.
        end_point : array-like, shape=[n_samples, dimension]
            Point on the manifold, closes the geodesic parallelogram of the
            construction.

        References
        ----------
        .. [LP2013a] Marco Lorenzi, Xavier Pennec. Efficient Parallel Transport
         of Deformations in Time Series of Images: from Schild's to
         Pole Ladder. Journal of Mathematical Imaging and Vision, Springer
         Verlag, 2013,50 (1-2), pp.5-17. ⟨10.1007/s10851-013-0470-3⟩
        """
        mid_tangent_vector_to_shoot = 1. / 2. * self.log(
            base_point=base_shoot,
            point=next_point)

        mid_point = self.exp(
            base_point=base_shoot,
            tangent_vec=mid_tangent_vector_to_shoot)

        tangent_vector_to_shoot = - self.log(
            base_point=mid_point,
            point=base_point)

        end_shoot = self.exp(
            base_point=mid_point,
            tangent_vec=tangent_vector_to_shoot)

<<<<<<< HEAD
        transported_tangent_vector = self.log(
=======
        next_tangent_vec = self.log(
>>>>>>> b27e8985
            base_point=next_point, point=end_shoot)

        geodesics = []
        if return_geodesics:
            main_geodesic = self.geodesic(
                initial_point=base_point,
                end_point=next_point)
            diagonal = self.geodesic(
                initial_point=base_point,
                end_point=end_shoot)
            second_diagonal = self.geodesic(
                initial_point=base_shoot,
                end_point=next_point)
            final_geodesic = self.geodesic(
                initial_point=next_point,
                end_point=end_shoot)
            geodesics = [
                main_geodesic,
                diagonal,
                second_diagonal,
                final_geodesic]
<<<<<<< HEAD
        return {'next_tangent_vec': transported_tangent_vector,
=======
        return {'next_tangent_vec': next_tangent_vec,
>>>>>>> b27e8985
                'geodesics': geodesics,
                'end_point': end_shoot}

    def ladder_parallel_transport(
            self, tangent_vec_a, tangent_vec_b, base_point, n_steps=1,
            step='pole', **single_step_kwargs):
        """Approximate parallel transport using the pole ladder scheme.
<<<<<<< HEAD

        Approximate Parallel transport using either the pole ladder or the
        Schild's ladder scheme [LP2013b]_. Pole ladder is exact in symmetric
        spaces [GJSP2019]_ while Schild's ladder is a first order
        approximation. Both schemes are available any affine connection
        manifolds whose exponential and logarithm maps are implemented.
        `tangent_vec_a` is transported along the geodesic starting
=======
        Approximate Parallel transport using the pole ladder scheme [LP2013b]_
        [GJSP2019]_. `tangent_vec_a` is transported along the geodesic starting
>>>>>>> b27e8985
        at the base_point with initial tangent vector `tangent_vec_b`.
        Parameters
        ----------
        tangent_vec_a : array-like, shape=[n_samples, dimension]
            Tangent vector at base point to transport.
        tangent_vec_b : array-like, shape=[n_samples, dimension]
            Tangent vector at base point, initial speed of the geodesic along
            which to transport.
        base_point : array-like, shape=[n_samples, dimension]
            Point on the manifold, initial position of the geodesic along
            which to transport.
        n_steps : int
            The number of pole ladder steps.
        step : str, {'pole', 'schild'}
<<<<<<< HEAD
            Scheme to use at each step of the construction.
=======
            The scheme to use for the construction of the ladder at each step.
>>>>>>> b27e8985
        **single_step_kwargs : keyword arguments for the step functions

        Returns
        -------
        ladder : dict of array-like and callable with following keys
            transported_tangent_vector : array-like, shape=[n_samples, dim]
                Approximation of the parallel transport of tangent vector a.
            trajectory : list of list of callable, len=n_steps
                List of lists containing the geodesics of the
                construction, only if `return_geodesics=True` in the step
                function. The geodesics are methods of the class connection.
        References
        ----------
        .. [LP2013b] Marco Lorenzi, Xavier Pennec. Efficient Parallel Transpor
          of Deformations in Time Series of Images: from Schild's to
          Pole Ladder.Journal of Mathematical Imaging and Vision, Springer
          Verlag, 2013, 50 (1-2), pp.5-17. ⟨10.1007/s10851-013-0470-3⟩
        .. [GJSP2019] N. Guigui, Shuman Jia, Maxime Sermesant, Xavier Pennec.
          Symmetric Algorithmic Components for Shape Analysis with
          Diffeomorphisms. GSI 2019, Aug 2019, Toulouse, France. pp.10.
          ⟨hal-02148832⟩
        """
        current_point = gs.copy(base_point)
        next_tangent_vec = gs.copy(tangent_vec_a) / n_steps
        methods = {'pole': self._pole_ladder_step,
                   'schild': self._schild_ladder_step}
        single_step = methods[step]
        base_shoot = self.exp(base_point=current_point,
                              tangent_vec=next_tangent_vec)
        single_step = self._pole_ladder_step if step == 'pole' else \
            self._schild_ladder_step
        trajectory = []
        for i_point in range(0, n_steps):
            frac_tangent_vector_b = (i_point + 1) / n_steps * tangent_vec_b
            next_point = self.exp(
                base_point=base_point,
                tangent_vec=frac_tangent_vector_b)
            next_step = single_step(
                base_point=current_point,
                next_point=next_point,
                base_shoot=base_shoot,
                **single_step_kwargs)
            current_point = next_point
            base_shoot = next_step['end_point']
            trajectory.append(next_step['geodesics'])
        transported_tangent_vec = n_steps * next_step['next_tangent_vec']

        return {'transported_tangent_vec': transported_tangent_vec,
                'trajectory': trajectory}

    def riemannian_curvature(self, base_point):
        """Compute Riemannian curvature tensor associated with the connection.

        Parameters
        ----------
        base_point: array-like, shape=[n_samples, dimension]
            Point on the manifold.
        """
        raise NotImplementedError(
            'The Riemannian curvature tensor is not implemented.')

    def geodesic(self, initial_point,
                 end_point=None, initial_tangent_vec=None,
                 point_type='vector'):
        """Generate parameterized function for the geodesic curve.

        Geodesic curve defined by either:
        - an initial point and an initial tangent vector,
        - an initial point and an end point.

        Parameters
        ----------
        initial_point : array-like, shape=[n_samples, dimension]
            Point on the manifold, initial point of the geodesic.
        end_point : array-like, shape=[n_samples, dimension], optional
            Point on the manifold, end point of the geodesic. If None,
            an initial tangent vector must be given.
        initial_tangent_vec : array-like, shape=[n_samples, dimension],
            optional
            Tangent vector at base point, the initial speed of the geodesics.
            If None, an end point must be given and a logarithm is computed.
        point_type : str, {'vector', 'matrix'}
            The type of point.

        Returns
        -------
        path : callable
            The time parameterized geodesic curve.
        """
        point_ndim = 1
        if point_type == 'matrix':
            point_ndim = 2

        initial_point = gs.to_ndarray(
            initial_point, to_ndim=point_ndim + 1)

        if end_point is None and initial_tangent_vec is None:
            raise ValueError('Specify an end point or an initial tangent '
                             'vector to define the geodesic.')
        if end_point is not None:
            end_point = gs.to_ndarray(end_point, to_ndim=point_ndim + 1)
            shooting_tangent_vec = self.log(
                point=end_point,
                base_point=initial_point)
            if initial_tangent_vec is not None:
                assert gs.allclose(shooting_tangent_vec, initial_tangent_vec)
            initial_tangent_vec = shooting_tangent_vec
        initial_tangent_vec = gs.array(initial_tangent_vec)
        initial_tangent_vec = gs.to_ndarray(
            initial_tangent_vec, to_ndim=point_ndim + 1)

        def path(t):
            """Generate parameterized function for geodesic curve.

            Parameters
            ----------
            t : array-like, shape=[n_points,]
                Times at which to compute points of the geodesics.
            """
            t = gs.cast(t, gs.float32)
            t = gs.to_ndarray(t, to_ndim=1)
            t = gs.to_ndarray(t, to_ndim=2, axis=1)
            new_initial_point = gs.to_ndarray(
                initial_point,
                to_ndim=point_ndim + 1)
            new_initial_tangent_vec = gs.to_ndarray(
                initial_tangent_vec,
                to_ndim=point_ndim + 1)

            if point_type == 'vector':
                tangent_vecs = gs.einsum(
                    'il,nk->ik',
                    t,
                    new_initial_tangent_vec)
            elif point_type == 'matrix':
                tangent_vecs = gs.einsum(
                    'il,nkm->ikm',
                    t,
                    new_initial_tangent_vec)

            point_at_time_t = self.exp(
                tangent_vec=tangent_vecs,
                base_point=new_initial_point)
            return point_at_time_t

        return path

    def torsion(self, base_point):
        """Compute torsion tensor associated with the connection.

        Parameters
        ----------
        base_point: array-like, shape=[n_samples, dimension]
            Point on the manifold.
        """
        raise NotImplementedError(
            'The torsion tensor is not implemented.')<|MERGE_RESOLUTION|>--- conflicted
+++ resolved
@@ -159,8 +159,10 @@
     def _pole_ladder_step(self, base_point, next_point, base_shoot,
                           return_geodesics=False):
         """Compute one Pole Ladder step.
+
         One step of pole ladder scheme [LP2013a]_ using the geodesic to
         transport along as main_geodesic of the parallelogram.
+
         Parameters
         ----------
         base_point : array-like, shape=[n_samples, dimension]
@@ -173,6 +175,7 @@
         return_geodesics : bool, optional (defaults to False)
             Whether to return the geodesics of the
             construction.
+
         Returns
         -------
         next_step : dict of array-like and callable with following keys:
@@ -184,6 +187,7 @@
             geodesics : list of callable, len=3 (only if
             `return_geodesics=True`)
                 The three geodesics of the construction.
+
         References
         ----------
         .. [LP2013a] Marco Lorenzi, Xavier Pennec. Efficient Parallel Transport
@@ -231,19 +235,11 @@
                 'end_point': end_point}
 
     def _schild_ladder_step(self, base_point, next_point, base_shoot,
-<<<<<<< HEAD
-                            return_geodesics=False, n_points=10):
-        """Compute one Schild's Ladder step.
-
-        One step of pole ladder scheme [LP2013a]_ using the geodesic to
-        transport along as diagonal of the parallelogram.
-=======
                             return_geodesics=False):
         """Compute one Schild's Ladder step.
 
         One step of the Schild's ladder scheme [LP2013a]_ using the geodesic to
         transport along as one side of the parallelogram.
->>>>>>> b27e8985
 
         Parameters
         ----------
@@ -257,9 +253,6 @@
         return_geodesics : bool, optional (defaults to False)
             Whether to return points computed along each geodesic of the
             construction.
-        n_points : int, optional (defaults to 10)
-            The number of points to compute in each geodesic when
-            `return_trajectories=True`.
 
         Returns
         -------
@@ -292,11 +285,7 @@
             base_point=mid_point,
             tangent_vec=tangent_vector_to_shoot)
 
-<<<<<<< HEAD
-        transported_tangent_vector = self.log(
-=======
         next_tangent_vec = self.log(
->>>>>>> b27e8985
             base_point=next_point, point=end_shoot)
 
         geodesics = []
@@ -318,11 +307,7 @@
                 diagonal,
                 second_diagonal,
                 final_geodesic]
-<<<<<<< HEAD
-        return {'next_tangent_vec': transported_tangent_vector,
-=======
         return {'next_tangent_vec': next_tangent_vec,
->>>>>>> b27e8985
                 'geodesics': geodesics,
                 'end_point': end_shoot}
 
@@ -330,7 +315,6 @@
             self, tangent_vec_a, tangent_vec_b, base_point, n_steps=1,
             step='pole', **single_step_kwargs):
         """Approximate parallel transport using the pole ladder scheme.
-<<<<<<< HEAD
 
         Approximate Parallel transport using either the pole ladder or the
         Schild's ladder scheme [LP2013b]_. Pole ladder is exact in symmetric
@@ -338,11 +322,8 @@
         approximation. Both schemes are available any affine connection
         manifolds whose exponential and logarithm maps are implemented.
         `tangent_vec_a` is transported along the geodesic starting
-=======
-        Approximate Parallel transport using the pole ladder scheme [LP2013b]_
-        [GJSP2019]_. `tangent_vec_a` is transported along the geodesic starting
->>>>>>> b27e8985
         at the base_point with initial tangent vector `tangent_vec_b`.
+
         Parameters
         ----------
         tangent_vec_a : array-like, shape=[n_samples, dimension]
@@ -356,11 +337,7 @@
         n_steps : int
             The number of pole ladder steps.
         step : str, {'pole', 'schild'}
-<<<<<<< HEAD
-            Scheme to use at each step of the construction.
-=======
             The scheme to use for the construction of the ladder at each step.
->>>>>>> b27e8985
         **single_step_kwargs : keyword arguments for the step functions
 
         Returns
@@ -372,12 +349,14 @@
                 List of lists containing the geodesics of the
                 construction, only if `return_geodesics=True` in the step
                 function. The geodesics are methods of the class connection.
+
         References
         ----------
         .. [LP2013b] Marco Lorenzi, Xavier Pennec. Efficient Parallel Transpor
           of Deformations in Time Series of Images: from Schild's to
           Pole Ladder.Journal of Mathematical Imaging and Vision, Springer
           Verlag, 2013, 50 (1-2), pp.5-17. ⟨10.1007/s10851-013-0470-3⟩
+
         .. [GJSP2019] N. Guigui, Shuman Jia, Maxime Sermesant, Xavier Pennec.
           Symmetric Algorithmic Components for Shape Analysis with
           Diffeomorphisms. GSI 2019, Aug 2019, Toulouse, France. pp.10.
@@ -390,8 +369,6 @@
         single_step = methods[step]
         base_shoot = self.exp(base_point=current_point,
                               tangent_vec=next_tangent_vec)
-        single_step = self._pole_ladder_step if step == 'pole' else \
-            self._schild_ladder_step
         trajectory = []
         for i_point in range(0, n_steps):
             frac_tangent_vector_b = (i_point + 1) / n_steps * tangent_vec_b
@@ -480,6 +457,7 @@
             t : array-like, shape=[n_points,]
                 Times at which to compute points of the geodesics.
             """
+            t = gs.array(t)
             t = gs.cast(t, gs.float32)
             t = gs.to_ndarray(t, to_ndim=1)
             t = gs.to_ndarray(t, to_ndim=2, axis=1)
