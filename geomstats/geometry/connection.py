--- conflicted
+++ resolved
@@ -159,10 +159,8 @@
     def _pole_ladder_step(self, base_point, next_point, base_shoot,
                           return_geodesics=False):
         """Compute one Pole Ladder step.
-
         One step of pole ladder scheme [LP2013a]_ using the geodesic to
         transport along as main_geodesic of the parallelogram.
-
         Parameters
         ----------
         base_point : array-like, shape=[n_samples, dimension]
@@ -173,10 +171,8 @@
             Point on the manifold, end point of the geodesics starting
             from the base point with initial speed to be transported.
         return_geodesics : bool, optional (defaults to False)
-<<<<<<< HEAD
             Whether to return the geodesics of the
             construction.
-
         Returns
         -------
         next_step : dict of array-like and callable with following keys:
@@ -188,22 +184,6 @@
             geodesics : list of callable, len=3 (only if
             `return_geodesics=True`)
                 The three geodesics of the construction.
-=======
-            Whether to return points computed along each geodesic of the
-            construction.
-        n_points : int, optional (defaults to 10)
-            The number of points to compute in each geodesic when
-            `return_trajectories=True`.
-
-        Returns
-        -------
-        transported_tangent_vector : array-like, shape=[n_samples, dimension]
-            Tangent vector at end point.
-        end_point : array-like, shape=[n_samples, dimension]
-            Point on the manifold, closes the geodesic parallelogram of the
-            construction.
->>>>>>> 88d0daf4
-
         References
         ----------
         .. [LP2013a] Marco Lorenzi, Xavier Pennec. Efficient Parallel Transport
@@ -232,7 +212,6 @@
 
         end_point = self.exp(
             base_point=next_point,
-<<<<<<< HEAD
             tangent_vec=next_tangent_vec)
 
         geodesics = []
@@ -250,22 +229,6 @@
         return {'next_tangent_vec': next_tangent_vec,
                 'geodesics': geodesics,
                 'end_point': end_point}
-=======
-            tangent_vec=transported_tangent_vector)
-
-        trajectories = []
-        if return_geodesics:
-            diagonal = self.geodesic(
-                initial_point=base_point,
-                end_point=next_point)
-            second_diag = self.geodesic(
-                initial_point=mid_point,
-                end_point=base_shoot)
-            final_geo = self.geodesic(
-                initial_point=next_point,
-                end_point=end_shoot)
-            trajectories = [diagonal, second_diag, final_geo]
-        return transported_tangent_vector, end_point, trajectories
 
     def _schild_ladder_step(self, base_point, next_point, base_shoot,
                             return_geodesics=False, n_points=10):
@@ -297,7 +260,6 @@
         end_point : array-like, shape=[n_samples, dimension]
             Point on the manifold, closes the geodesic parallelogram of the
             construction.
->>>>>>> 88d0daf4
 
         References
         ----------
@@ -322,10 +284,10 @@
             base_point=mid_point,
             tangent_vec=tangent_vector_to_shoot)
 
-        transported_tangent_vector = self.log(
+        next_tangent_vec = self.log(
             base_point=next_point, point=end_shoot)
 
-        trajectories = []
+        geodesics = []
         if return_geodesics:
             main_geodesic = self.geodesic(
                 initial_point=base_point,
@@ -339,22 +301,22 @@
             final_geodesic = self.geodesic(
                 initial_point=next_point,
                 end_point=end_shoot)
-            trajectories =[
+            geodesics = [
                 main_geodesic,
                 diagonal,
                 second_diagonal,
                 final_geodesic]
-        return transported_tangent_vector, end_shoot, trajectories
+        return {'next_tangent_vec': next_tangent_vec,
+                'geodesics': geodesics,
+                'end_point': end_shoot}
 
     def ladder_parallel_transport(
             self, tangent_vec_a, tangent_vec_b, base_point, n_steps=1,
             step='pole', **single_step_kwargs):
         """Approximate parallel transport using the pole ladder scheme.
-
         Approximate Parallel transport using the pole ladder scheme [LP2013b]_
         [GJSP2019]_. `tangent_vec_a` is transported along the geodesic starting
         at the base_point with initial tangent vector `tangent_vec_b`.
-
         Parameters
         ----------
         tangent_vec_a : array-like, shape=[n_samples, dimension]
@@ -368,68 +330,56 @@
         n_steps : int
             The number of pole ladder steps.
         **single_step_kwargs : keyword arguments for the step functions
-
-        Returns
-        -------
-        transported_tangent_vector : array-like, shape=[n_samples, dimension]
-            Approximation of the parallel transport of tangent vector a.
-        trajectory : array-like, shape=[n_steps, 5, n_points]
-            List of arrays representing points on the geodesics of the
-            construction, only if `return_trajectories=True` in the step
-            function.
-
+        Returns
+        -------
+        ladder : dict of array-like and callable with following keys
+            transported_tangent_vector : array-like, shape=[n_samples, dim]
+                Approximation of the parallel transport of tangent vector a.
+            trajectory : list of list of callable, len=n_steps
+                List of lists containing the geodesics of the
+                construction, only if `return_geodesics=True` in the step
+                function. The geodesics are methods of the class connection.
         References
         ----------
         .. [LP2013b] Marco Lorenzi, Xavier Pennec. Efficient Parallel Transpor
           of Deformations in Time Series of Images: from Schild's to
           Pole Ladder.Journal of Mathematical Imaging and Vision, Springer
           Verlag, 2013, 50 (1-2), pp.5-17. ⟨10.1007/s10851-013-0470-3⟩
-
         .. [GJSP2019] N. Guigui, Shuman Jia, Maxime Sermesant, Xavier Pennec.
           Symmetric Algorithmic Components for Shape Analysis with
           Diffeomorphisms. GSI 2019, Aug 2019, Toulouse, France. pp.10.
           ⟨hal-02148832⟩
         """
         current_point = gs.copy(base_point)
-<<<<<<< HEAD
         next_tangent_vec = gs.copy(tangent_vec_a)
         base_shoot = self.exp(base_point=current_point,
                               tangent_vec=next_tangent_vec)
         trajectory = []
-        methods = {'pole': self.pole_ladder_step,
-                   'schild': self.schild_ladder_step}
-        single_step = methods[scheme]
-=======
+        methods = {'pole': self._pole_ladder_step,
+                   'schild': self._schild_ladder_step}
+        single_step = methods[step]
         transported_tangent_vec = gs.copy(tangent_vec_a)
         base_shoot = self.exp(base_point=current_point,
                               tangent_vec=transported_tangent_vec)
         single_step = self._pole_ladder_step if step == 'pole' else \
             self._schild_ladder_step
         trajectory = []
->>>>>>> 88d0daf4
         for i_point in range(0, n_steps):
             frac_tangent_vector_b = (i_point + 1) / n_steps * tangent_vec_b
             next_point = self.exp(
                 base_point=base_point,
                 tangent_vec=frac_tangent_vector_b)
-<<<<<<< HEAD
-            transported_tangent_vector, base_shoot = single_step(
-=======
-            transported_tangent_vec, base_shoot, pts = single_step(
->>>>>>> 88d0daf4
+            next_step = single_step(
                 base_point=current_point,
                 next_point=next_point,
                 base_shoot=base_shoot,
                 **single_step_kwargs)
             current_point = next_point
-            trajectory.append(pts)
-
-<<<<<<< HEAD
+            base_shoot = next_step['end_point']
+            trajectory.append(next_step['geodesics'])
+
         return {'transported_tangent_vec': next_step['next_tangent_vec'],
                 'trajectory': trajectory}
-=======
-        return transported_tangent_vec, trajectory
->>>>>>> 88d0daf4
 
     def riemannian_curvature(self, base_point):
         """Compute Riemannian curvature tensor associated with the connection.
@@ -497,16 +447,9 @@
 
             Parameters
             ----------
-<<<<<<< HEAD
             t : array-like, shape=[n_points,]
                 Times at which to compute points of the geodesics.
             """
-            t = gs.array(t)
-=======
-            t : array, shape=[n_points,]
-                Times at which to compute points of the geodesics.
-            """
->>>>>>> 88d0daf4
             t = gs.cast(t, gs.float32)
             t = gs.to_ndarray(t, to_ndim=1)
             t = gs.to_ndarray(t, to_ndim=2, axis=1)
