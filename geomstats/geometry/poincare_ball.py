--- conflicted
+++ resolved
@@ -3,17 +3,12 @@
 The n-dimensional hyperbolic space embedded with
 the hyperboloid representation (embedded in minkowsky space).
 """
-<<<<<<< HEAD
 import logging
-=======
->>>>>>> df7b1c1f
 
 import geomstats.backend as gs
 import geomstats.vectorization
 from geomstats.geometry.hyperbolic import Hyperbolic
 from geomstats.geometry.riemannian_metric import RiemannianMetric
-import numpy as np
-
 
 TOLERANCE = 1e-6
 EPSILON = 1e-6
@@ -117,7 +112,7 @@
         #    means_expanded, (-1, means_expanded.shape[-1]))
         #distances = -(metric.dist(data_flatten, means_flatten) ** 2)
 
-        distances = -(metric.dist(data, means) ** 2)
+        distances = -(metric.dist_broadcast(data, means) ** 2)
         distances = gs.reshape(distances, (data.shape[0]*variances.shape[0]))
 
         num = gs.exp(
@@ -161,26 +156,7 @@
             Probability density function computed for each point of
             the mesh data, for each component of the GMM.
         """
-        #mesh_data_units = gs.expand_dims(mesh_data, 1)
-
-        # mesh_data_units = gs.repeat(mesh_data_units, len(means), axis=1)
-        #
-        # means_units = gs.expand_dims(means, 0)
-
-        # means_units = gs.repeat(means_units, mesh_data_units.shape[0], axis=0)
-
-        # mesh_data_flattened = gs.reshape(
-        #     mesh_data_units, (-1, mesh_data_units.shape[-1]))
-        #
-        # means_units_flattened = gs.reshape(
-        #     means_units, (-1, means_units.shape[-1]))
-
-        #distance_to_mean = metric.dist(mesh_data_flattened, means_units_flattened)
-
-        #distance_to_mean = gs.reshape(
-        #    distance_to_mean, (mesh_data_units.shape[0], mesh_data_units.shape[1]))
-
-        distance_to_mean = metric.dist(means, mesh_data)
+        distance_to_mean = metric.dist_broadcast(mesh_data, means)
 
         variances_units = gs.expand_dims(variances, 0)
         variances_units = gs.repeat(
@@ -370,35 +346,6 @@
 
         return mobius_add
 
-    # @geomstats.vectorization.decorator(['else', 'vector', 'vector'])
-    # def dist(self, point_a, point_b):
-    #     """Compute the geodesic distance between two points.
-    #
-    #     Parameters
-    #     ----------
-    #     point_a : array-like, shape=[..., dim]
-    #         First point in hyperbolic space.
-    #     point_b : array-like, shape=[..., dim]
-    #         Second point in hyperbolic space.
-    #
-    #     Returns
-    #     -------
-    #     dist : array-like, shape=[...,]
-    #         Geodesic distance between the two points.
-    #     """
-    #     point_a_norm = gs.clip(gs.sum(point_a ** 2, -1), 0., 1 - EPSILON)
-    #     point_b_norm = gs.clip(gs.sum(point_b ** 2, -1), 0., 1 - EPSILON)
-    #
-    #     diff_norm = gs.sum((point_a - point_b) ** 2, -1)
-    #     norm_function = 1 + 2 * \
-    #         diff_norm / ((1 - point_a_norm) * (1 - point_b_norm))
-    #
-    #     dist = gs.log(norm_function + gs.sqrt(norm_function ** 2 - 1))
-    #     dist = gs.to_ndarray(dist, to_ndim=1)
-    #     dist = gs.to_ndarray(dist, to_ndim=2, axis=1)
-    #     dist *= self.scale
-    #     return dist
-
     @geomstats.vectorization.decorator(['else', 'vector', 'vector'])
     def dist_broadcast(self, point_a, point_b):
         """Compute the geodesic distance between points.
@@ -463,69 +410,25 @@
 
         Parameters
         ----------
-        points_a : array-like, shape=[n_samples_a, dim]
+        point_a : array-like, shape=[..., dim]
             First point in hyperbolic space.
-        points_b : array-like, shape=[n_samples_b, dim]
+        point_b : array-like, shape=[..., dim]
             Second point in hyperbolic space.
 
         Returns
         -------
-        dist : array-like, shape=[n_samples_a, n_samples_b, dim]
+        dist : array-like, shape=[...,]
             Geodesic distance between the two points.
-            If n_samples_a == n_samples_b then dist is the pointwise
-            distance result of each point in points_a with the point from
-            points_b in the same location.
-            If n_samples_a not equal to n_samples_b then dist is the result
-            of applying geodesic distance for each point from points_a to all
-            points from points_b.
-        """
-        if(point_a.shape[-1] != point_b.shape[-1]):
-            logging.error('Dimensions Error when computing distances')
-
-        elif point_a.shape==point_b.shape:
-
-            point_a_norm = gs.clip(gs.sum(point_a ** 2, -1), 0., 1 - EPSILON)
-            point_b_norm = gs.clip(gs.sum(point_b ** 2, -1), 0., 1 - EPSILON)
-
-            diff_norm = gs.sum((point_a - point_b) ** 2, -1)
-            norm_function = 1 + 2 * \
-                            diff_norm / ((1 - point_a_norm) * (1 - point_b_norm))
-
-            dist = gs.log(norm_function + gs.sqrt(norm_function ** 2 - 1))
-            dist = gs.to_ndarray(dist, to_ndim=1)
-            dist = gs.to_ndarray(dist, to_ndim=2, axis=1)
-            dist *= self.scale
-
-        elif point_a.shape[0] > point_b.shape[0]:
-
-            point_a_broadcast, point_b_broadcast = np.broadcast_arrays(point_a[:,None], point_b[None,...])
-
-            point_a_flatten = gs.reshape(point_a_broadcast, (-1, point_a_broadcast.shape[-1]))
-            point_b_flatten = gs.reshape(point_b_broadcast, (-1, point_b_broadcast.shape[-1]))
-
-            point_a_norm = gs.clip(gs.sum(point_a_flatten ** 2, -1), 0., 1 - EPSILON)
-            point_b_norm = gs.clip(gs.sum(point_b_flatten ** 2, -1), 0., 1 - EPSILON)
-
-            square_diff = (point_a_flatten-point_b_flatten) ** 2
-
-            diff_norm = gs.sum(square_diff, -1)
-            norm_function = 1 + 2 * \
-                diff_norm / ((1 - point_a_norm) * (1 - point_b_norm))
-
-            dist = gs.log(norm_function + gs.sqrt(norm_function ** 2 - 1))
-            dist = gs.to_ndarray(dist, to_ndim=1)
-            dist = gs.to_ndarray(dist, to_ndim=2, axis=1)
-            dist *= self.scale
-            dist = gs.reshape(dist, (point_a.shape[0], point_b.shape[0]))
-
-        elif point_a.shape[0]<point_b.shape[0]:
-            dist = self.dist(point_b, point_a)
-
-<<<<<<< HEAD
-=======
+        """
+        point_a_norm = gs.clip(gs.sum(point_a ** 2, -1), 0., 1 - EPSILON)
+        point_b_norm = gs.clip(gs.sum(point_b ** 2, -1), 0., 1 - EPSILON)
+
+        diff_norm = gs.sum((point_a - point_b) ** 2, -1)
+        norm_function = 1 + 2 * \
+            diff_norm / ((1 - point_a_norm) * (1 - point_b_norm))
+
         dist = gs.log(norm_function + gs.sqrt(norm_function ** 2 - 1))
         dist *= self.scale
->>>>>>> df7b1c1f
         return dist
 
     @geomstats.vectorization.decorator(['else', 'vector', 'vector'])
