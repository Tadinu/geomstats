"""Product of manifolds.

Lead author: Nicolas Guigui, John Harvey.
"""

import math

import geomstats.backend as gs
import geomstats.errors
from geomstats.errors import ShapeError, check_point_shape
from geomstats.geometry.manifold import Manifold
from geomstats.geometry.product_riemannian_metric import (
    NFoldMetric,
    ProductRiemannianMetric,
)


def broadcast_shapes(*args):
    """
    Broadcast the input shapes into a single shape.

    This is an adaptation of the version of the function implemented in mumpy 1.20.0

    Parameters
    ----------
    `*args` : tuples of ints, or ints
        The shapes to be broadcast against each other.

    Returns
    -------
    tuple
        Broadcasted shape.

    Raises
    ------
    ValueError
        If the shapes are not compatible and cannot be broadcast according
        to NumPy's broadcasting rules.
    """
    if len(args) == 0:
        return ()
    arrays = [gs.empty(x, dtype=[]) for x in args]
    broadcasted_array = gs.broadcast_arrays(*arrays)
    return broadcasted_array[0].shape


def all_equal(arg):
    """Check if all elements of arg are equal."""
    return arg.count(arg[0]) == len(arg)


class ProductManifold(Manifold):
    """Class for a product of manifolds M_1 x ... x M_n.

    In contrast to the classes NFoldManifold, Landmarks, or DiscretizedCurves,
    the manifolds M_1, ..., M_n need not be the same, nor of
    same dimension, but the list of manifolds needs to be provided.

    Parameters
    ----------
    factors : list
        List of manifolds in the product.
    metric_scales : list
        Optional. A list of positive numbers by which to scale the metric on each
        factor. If not given, no scaling is used.
    default_point_type : {None, 'vector', 'matrix', 'other'}
        Optional. Default value is None, which will implement as 'vector' unless all
        factors have the same shape. Vector representation gives the point as a 1-d
        array. Matrix representation allows for a point to be represented by an array of
        shape (n, dim), if each manifold has default_point_type 'vector' with shape
        (dim,). 'other' will behave as None.
    """

    def __init__(
        self, factors, metric_scales=None, default_point_type=None, **kwargs
    ):
        geomstats.errors.check_parameter_accepted_values(
<<<<<<< HEAD
            default_point_type, "default_point_type", ["vector", "matrix", "other"]
=======
            default_point_type,
            "default_point_type",
            [None, "vector", "matrix", "other"]
>>>>>>> 62410177
        )

        self.factors = tuple(factors)
        self._factor_dims = [factor.dim for factor in self.factors]
        self._factor_shapes = [factor.shape for factor in self.factors]
        self._factor_default_coords_types = [
            factor.default_coords_type for factor in self.factors
        ]

        dim = sum(self._factor_dims)

        shape = self._find_product_shape(default_point_type)

        if "extrinsic" in self._factor_default_coords_types:
            default_coords_type = "extrinsic"
        else:
            default_coords_type = "intrinsic"

        if metric_scales is not None:
            for scale in metric_scales:
                geomstats.errors.check_positive(scale)
        kwargs.setdefault(
            "metric",
            ProductRiemannianMetric(
                [manifold.metric for manifold in factors],
                default_point_type=default_point_type,
                scales=metric_scales,
            ),
        )

        super().__init__(
            dim=dim,
            shape=shape,
            default_coords_type=default_coords_type,
            **kwargs,
        )

        if self.default_coords_type == "extrinsic":
            factor_embedding_spaces = [
                manifold.embedding_space
                if hasattr(manifold, "embedding_space")
                else manifold
                for manifold in factors
            ]
            self.embedding_space = ProductManifold(
                factor_embedding_spaces, metric_scales=metric_scales
            )

        self.cum_index = (
            gs.cumsum(self._factor_dims)[:-1]
            if self.default_coords_type == "intrinsic"
            else gs.cumsum(self.embedding_space._factor_dims)[:-1]
        )

    def _find_product_shape(self, default_point_type):
        """Determine an appropriate shape for the product from the factors."""
        if default_point_type is None or default_point_type == "other":
            if all_equal(self._factor_shapes):
                return (len(self.factors), *self.factors[0].shape)
            else:
                default_point_type = "vector"
        if default_point_type == "vector":
            return (
                sum([math.prod(factor_shape) for factor_shape in self._factor_shapes]),
            )
        if not all_equal(self._factor_shapes):
            raise ValueError(
                "A default_point_type of 'matrix' can only be used if all "
                "manifolds have the same shape."
            )
        if not len(self._factor_shapes[0]) == 1 and default_point_type != "other":
            raise ValueError(
                "A default_point_type of 'matrix' can only be used if all "
                "manifolds have vector type."
            )
        return (len(self.factors), *self.factors[0].shape)

    def embed_to_product(self, points):
        """Map a point in each factor to a point in the product.

        Parameters
        ----------
        points : list
            A list of points, one from each factor, each array-like of shape
            (..., factor.shape)

        Returns
        -------
        point : array-like, shape (..., self.shape)

        Raises
        ------
        ShapeError
            If the points are not compatible with the shapes of the corresponding
            factors.
        """
        for point, factor in zip(points, self.factors):
            check_point_shape(point, factor)

        if self.default_point_type == "vector":
            points_ = []
            for response, factor in zip(points, self.factors):
                if gs.ndim(response) > len(factor.shape):
                    response = gs.reshape(response, (-1, math.prod(response.shape[1:])))
                else:
                    response = gs.flatten(response)

                points_.append(response)
            return gs.concatenate(points_, axis=-1)
<<<<<<< HEAD
        return gs.stack(points, axis=-len(self.shape))
=======
        stacking_axis = -1 * len(self.shape)
        return gs.stack(points, axis=stacking_axis)
>>>>>>> 62410177

    def project_from_product(self, point):
        """Map a point in the product to points in each factor.

        Parameters
        ----------
        point : array-like, shape (..., self.shape)
            The point to be projected to the factors

        Returns
        -------
        projected_points : list of array-like
            The points on each factor, of shape (..., factor.shape)

        Raises
        ------
        ShapeError
            If the point does not have a shape compatible with the product manifold.
        """
        check_point_shape(point, self)

        if self.default_point_type == "vector":
            projected_points = gs.split(point, self.cum_index, axis=-1)
            projected_points = [
                self._reshape_trailing(projected_points[j], self.factors[j])
                for j in range(len(self.factors))
            ]

<<<<<<< HEAD
        elif len(self.shape) <= 2:
            projected_points = [point[..., j, :] for j in range(len(self.factors))]
=======
        else:
            splitting_axis = -1 * len(self.shape)
            projected_points = gs.split(point, len(self.factors), axis=splitting_axis)
            projected_points = [
                gs.squeeze(projected_point, axis=splitting_axis)
                for projected_point in projected_points]
>>>>>>> 62410177

        else:
            projected_points = [point[..., j, :, :] for j in range(len(self.factors))]

        return projected_points

    @staticmethod
    def _reshape_trailing(argument, manifold):
        """Convert the trailing dimensions to match the shape of a factor manifold."""
        if manifold.default_coords_type == "vector":
            return argument
        leading_shape = argument.shape[:-1]
        trailing_shape = manifold.shape
        new_shape = leading_shape + trailing_shape
        return gs.reshape(argument, new_shape)

    def _iterate_over_factors(self, func, args):
        """Apply a function to each factor of the product.

        func is called on each factor of the product.

        Array-type arguments are separated out to be passed to func for each factor,
        but other arguments are passed unchanged.

        Parameters
        ----------
        func : str
            The name of a method which is defined for each factor of the product
            The method must return an array of shape (..., factor.shape) or a boolean
            array of shape (...,).
        args : dict
            Dict of arguments.
            Array-type arguments must be of type (..., shape)
            Other arguments are passed to each factor unchanged

        Returns
        -------
        out : array-like, shape = [..., {(), self.shape}]
        """
        # TODO The user may prefer to provide the arguments as lists and receive them as
        # TODO lists, as this may be the form in which they are available. This should
        # TODO be allowed, rather than packing and unpacking them repeatedly.
        args_list, numerical_args = self._validate_and_prepare_args_for_iteration(args)

        out = [
            self._get_method(self.factors[i], func, args_list[i], numerical_args)
            for i in range(len(self.factors))
        ]
        out = self._pool_outputs_from_function(out)
        return out

    def _validate_and_prepare_args_for_iteration(self, args):
        """Separate arguments into different types and validate them.

        Parameters
        ----------
        args : dict
            Dict of arguments.
            Float or int arguments are passed to func for each manifold
            Array-type arguments must be of type (..., shape)

        Returns
        -------
        arguments : list
            List of dicts of arguments with values being array-like.
            Each element of the list corresponds to a factor af the manifold.
        numerical_args : dict
            Dict of non-array arguments
        """
        args_list = [{} for _ in self.factors]
        numerical_args = {}
        for key, value in args.items():
            if not gs.is_array(value):
                numerical_args[key] = value
            else:
                new_args = self.project_from_product(value)
                for args_dict, new_arg in zip(args_list, new_args):
                    args_dict[key] = new_arg
        return args_list, numerical_args

    @staticmethod
    def _get_method(manifold, method_name, array_args, num_args):
        """Call manifold.method_name."""
        return getattr(manifold, method_name)(**array_args, **num_args)

    def _pool_outputs_from_function(self, outputs):
        """Collect outputs for each product to be returned.

        If each element of the output is a boolean array of the same shape, test along
        the list whether all elements are True and return a boolean array of the same
        shape.

        Otherwise, if each element of the output has a shape compatible with points of
        the corresponding factor, an attempt is made to map the list of points to a
        point in the product by embed_to_product.

        Parameters
        ----------
        outputs : list
            A list of outputs which must be pooled

        Returns
        -------
        pooled_output : array-like, shape {(...,), (..., self.shape)}
        """
        # TODO: simplify after cleaning gs.squeeze
        all_arrays = gs.all([gs.is_array(factor_output) for factor_output in outputs])
        if (
            all_arrays
            and all_equal([factor_output.shape for factor_output in outputs])
            and gs.all([gs.is_bool(factor_output) for factor_output in outputs])
            or (not all_arrays)
        ):
            outputs = gs.stack([gs.array(factor_output) for factor_output in outputs])
            outputs = gs.all(outputs, axis=0)
            return outputs

        try:
            return self.embed_to_product(outputs)
        except ShapeError:
            raise RuntimeError(
                "Could not combine outputs - they are not points of the individual"
                " factors."
            )
        except ValueError:
            raise RuntimeError(
                "Could not combine outputs, probably because they could"
                " not be concatenated or stacked."
            )

    def belongs(self, point, atol=gs.atol):
        """Test if a point belongs to the manifold.

        Parameters
        ----------
        point : array-like, shape=[..., {dim, embedding_space.dim,
            [n_manifolds, dim_each]}]
            Point.
        atol : float,
            Tolerance.

        Returns
        -------
        belongs : array-like, shape=[...,]
            Boolean evaluating if the point belongs to the manifold.
        """
        belongs = self._iterate_over_factors("belongs", {"point": point, "atol": atol})
        return belongs

    def regularize(self, point):
        """Regularize the point into the manifold's canonical representation.

        Parameters
        ----------
        point : array-like, shape=[..., {dim, embedding_space.dim,
            [n_manifolds, dim_each]}]
            Point to be regularized.

        Returns
        -------
        regularized_point : array-like, shape=[..., {dim, embedding_space.dim,
            [n_manifolds, dim_each]}]
            Point in the manifold's canonical representation.
        """
        regularized_point = self._iterate_over_factors("regularize", {"point": point})
        return regularized_point

    def random_point(self, n_samples=1, bound=1.0):
        """Sample in the product space from the product distribution.

        The distribution used is the product of the distributions used by the
        random_point methods of each individual factor manifold.

        Parameters
        ----------
        n_samples : int, optional
            Number of samples.
        bound : float
            Bound of the interval in which to sample for non compact manifolds.
            Optional, default: 1.

        Returns
        -------
        samples : array-like, shape=[..., {dim, embedding_space.dim,
            [n_manifolds, dim_each]}]
            Points sampled from the manifold.
        """
        samples = self._iterate_over_factors(
            "random_point", {"n_samples": n_samples, "bound": bound}
        )
        return samples

    def random_tangent_vec(self, base_point, n_samples=1):
        """Sample on the tangent space from the product distribution.

        The distribution used is the product of the distributions used by the
        random_tangent_vec methods of each individual factor manifold.

        Parameters
        ----------
        base_point : array-like, shape=[..., n, n]
            Base point of the tangent space.
            Optional, default: None.
        n_samples : int
            Number of samples.
            Optional, default: 1.

        Returns
        -------
        samples : array-like, shape=[..., {dim, embedding_space.dim,
            [n_manifolds, dim_each]}]
            Points sampled in the tangent space of the product manifold at base_point.
        """
        samples = self._iterate_over_factors(
            "random_tangent_vec", {"base_point": base_point, "n_samples": n_samples}
        )
        return samples

    def projection(self, point):
        """Project a point onto product manifold.

        Parameters
        ----------
        point : array-like, shape=[..., {dim, embedding_space.dim,
            [n_manifolds, dim_each]}]
            Point in product manifold.

        Returns
        -------
        projected : array-like, shape=[..., {dim, embedding_space.dim,
            [n_manifolds, dim_each]}]
            Projected point.
        """
        projected_point = self._iterate_over_factors("projection", {"point": point})
        return projected_point

    def to_tangent(self, vector, base_point):
        """Project a vector to a tangent space of the manifold.

        Parameters
        ----------
        vector : array-like, shape=[..., dim]
            Vector.
        base_point : array-like, shape=[..., dim]
            Point on the manifold.

        Returns
        -------
        tangent_vec : array-like, shape=[..., dim]
            Tangent vector at base point.

        Notes
        -----
        The tangent space of the product manifold is the direct sum of
        tangent spaces.
        """
        tangent_vec = self._iterate_over_factors(
            "to_tangent", {"base_point": base_point, "vector": vector}
        )
        return tangent_vec

    def is_tangent(self, vector, base_point=None, atol=gs.atol):
        """Check whether the vector is tangent at base_point.

        The tangent space of the product manifold is the direct sum of
        tangent spaces.

        Parameters
        ----------
        vector : array-like, shape=[..., dim]
            Vector.
        base_point : array-like, shape=[..., dim]
            Point on the manifold.
            Optional, default: None
        atol : float
            Absolute tolerance.
            Optional, default: backend atol.

        Returns
        -------
        is_tangent : bool
            Boolean denoting if vector is a tangent vector at the base point.
        """
        is_tangent = self._iterate_over_factors(
            "is_tangent", {"base_point": base_point, "vector": vector, "atol": atol}
        )
        return is_tangent


class NFoldManifold(Manifold):
    r"""Class for an n-fold product manifold :math:`M^n`.

    Define a manifold as the product manifold of n copies of a given base
    manifold M.

    Parameters
    ----------
    base_manifold : Manifold
        Base manifold.
    n_copies : int
        Number of replication of the base manifold.
    metric : RiemannianMetric
        Metric object to use on the manifold.
    default_coords_type : str, {\'intrinsic\', \'extrinsic\', etc}
        Coordinate type.
        Optional, default: 'intrinsic'.
    """

    def __init__(
        self,
        base_manifold,
        n_copies,
        metric=None,
        default_coords_type="intrinsic",
        **kwargs
    ):
        geomstats.errors.check_integer(n_copies, "n_copies")
        dim = n_copies * base_manifold.dim
        shape = (n_copies,) + base_manifold.shape

        super().__init__(
            dim=dim,
            shape=shape,
            default_coords_type=default_coords_type,
            **kwargs,
        )

        self.base_manifold = base_manifold
        self.n_copies = n_copies

        if metric is None:
            metric = NFoldMetric(base_manifold.metric, n_copies)
        self.metric = metric

    def belongs(self, point, atol=gs.atol):
        """Test if a point belongs to the manifold.

        Parameters
        ----------
        point : array-like, shape=[..., n_copies, *base_shape]
            Point.
        atol : float,
            Tolerance.

        Returns
        -------
        belongs : array-like, shape=[..., n_copies, *base_shape]
            Boolean evaluating if the point belongs to the manifold.
        """
        point_ = gs.reshape(point, (-1, *self.base_manifold.shape))
        each_belongs = self.base_manifold.belongs(point_, atol=atol)
        reshaped = gs.reshape(each_belongs, (-1, self.n_copies))
        return gs.squeeze(gs.all(reshaped, axis=1))

    def is_tangent(self, vector, base_point, atol=gs.atol):
        """Check whether the vector is tangent at base_point.

        The tangent space of the product manifold is the direct sum of
        tangent spaces.

        Parameters
        ----------
        vector : array-like, shape=[..., n_copies, *base_shape]
            Vector.
        base_point : array-like, shape=[..., n_copies, *base_shape]
            Point on the manifold.
        atol : float
            Absolute tolerance.
            Optional, default: backend atol.

        Returns
        -------
        is_tangent : bool
            Boolean denoting if vector is a tangent vector at the base point.
        """
        vector_, point_ = gs.broadcast_arrays(vector, base_point)
        point_ = gs.reshape(point_, (-1, *self.base_manifold.shape))
        vector_ = gs.reshape(vector_, (-1, *self.base_manifold.shape))
        each_tangent = self.base_manifold.is_tangent(vector_, point_, atol=atol)
        reshaped = gs.reshape(each_tangent, (-1, self.n_copies))
        return gs.all(reshaped, axis=1)

    def to_tangent(self, vector, base_point):
        """Project a vector to a tangent space of the manifold.

        The tangent space of the product manifold is the direct sum of
        tangent spaces.

        Parameters
        ----------
        vector : array-like, shape=[..., n_copies, *base_shape]
            Vector.
        base_point : array-like, shape=[..., n_copies, *base_shape]
            Point on the manifold.

        Returns
        -------
        tangent_vec : array-like, shape=[..., n_copies, *base_shape]
            Tangent vector at base point.
        """
        vector_, point_ = gs.broadcast_arrays(vector, base_point)
        point_ = gs.reshape(point_, (-1, *self.base_manifold.shape))
        vector_ = gs.reshape(vector_, (-1, *self.base_manifold.shape))
        each_tangent = self.base_manifold.to_tangent(vector_, point_)
        reshaped = gs.reshape(
            each_tangent, (-1, self.n_copies) + self.base_manifold.shape
        )
        return gs.squeeze(reshaped)

    def random_point(self, n_samples=1, bound=1.0):
        """Sample in the product space from the product distribution.

        The distribution used is the product of the distributions that each copy of the
        manifold uses in its own random_point method.

        Parameters
        ----------
        n_samples : int, optional
            Number of samples.
        bound : float
            Bound of the interval in which to sample for non compact manifolds.
            Optional, default: 1.

        Returns
        -------
        samples : array-like, shape=[..., n_copies, *base_shape]
            Points sampled on the product manifold.
        """
        sample = self.base_manifold.random_point(n_samples * self.n_copies, bound)
        reshaped = gs.reshape(
            sample, (n_samples, self.n_copies) + self.base_manifold.shape
        )
        if n_samples > 1:
            return reshaped
        return gs.squeeze(reshaped, axis=0)

    def projection(self, point):
        """Project a point from product embedding manifold to the product manifold.

        Parameters
        ----------
        point : array-like, shape=[..., n_copies, *base_shape]
            Point in embedding manifold.

        Returns
        -------
        projected : array-like, shape=[..., n_copies, *base_shape]
            Projected point.
        """
        if hasattr(self.base_manifold, "projection"):
            point_ = gs.reshape(point, (-1, *self.base_manifold.shape))
            projected = self.base_manifold.projection(point_)
            reshaped = gs.reshape(
                projected, (-1, self.n_copies) + self.base_manifold.shape
            )
            return gs.squeeze(reshaped)
        raise NotImplementedError(
            "The base manifold does not implement a projection " "method."
        )<|MERGE_RESOLUTION|>--- conflicted
+++ resolved
@@ -75,13 +75,9 @@
         self, factors, metric_scales=None, default_point_type=None, **kwargs
     ):
         geomstats.errors.check_parameter_accepted_values(
-<<<<<<< HEAD
-            default_point_type, "default_point_type", ["vector", "matrix", "other"]
-=======
             default_point_type,
             "default_point_type",
             [None, "vector", "matrix", "other"]
->>>>>>> 62410177
         )
 
         self.factors = tuple(factors)
@@ -152,7 +148,7 @@
                 "A default_point_type of 'matrix' can only be used if all "
                 "manifolds have the same shape."
             )
-        if not len(self._factor_shapes[0]) == 1 and default_point_type != "other":
+        if not len(self._factor_shapes[0]) == 1:
             raise ValueError(
                 "A default_point_type of 'matrix' can only be used if all "
                 "manifolds have vector type."
@@ -191,12 +187,8 @@
 
                 points_.append(response)
             return gs.concatenate(points_, axis=-1)
-<<<<<<< HEAD
-        return gs.stack(points, axis=-len(self.shape))
-=======
         stacking_axis = -1 * len(self.shape)
         return gs.stack(points, axis=stacking_axis)
->>>>>>> 62410177
 
     def project_from_product(self, point):
         """Map a point in the product to points in each factor.
@@ -225,20 +217,12 @@
                 for j in range(len(self.factors))
             ]
 
-<<<<<<< HEAD
-        elif len(self.shape) <= 2:
-            projected_points = [point[..., j, :] for j in range(len(self.factors))]
-=======
         else:
             splitting_axis = -1 * len(self.shape)
             projected_points = gs.split(point, len(self.factors), axis=splitting_axis)
             projected_points = [
                 gs.squeeze(projected_point, axis=splitting_axis)
                 for projected_point in projected_points]
->>>>>>> 62410177
-
-        else:
-            projected_points = [point[..., j, :, :] for j in range(len(self.factors))]
 
         return projected_points
 
@@ -407,7 +391,7 @@
         """Sample in the product space from the product distribution.
 
         The distribution used is the product of the distributions used by the
-        random_point methods of each individual factor manifold.
+        random_sample methods of each individual factor manifold.
 
         Parameters
         ----------
