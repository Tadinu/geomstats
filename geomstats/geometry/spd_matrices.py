"""The manifold of symmetric positive definite (SPD) matrices.

Lead author: Yann Thanwerdas.
"""

import math

import geomstats.backend as gs
<<<<<<< HEAD
from geomstats.geometry.base import OpenSet
from geomstats.geometry.complex_matrices import ComplexMatrices
from geomstats.geometry.diffeo import Diffeo
=======
from geomstats.geometry.base import VectorSpaceOpenSet
>>>>>>> 65127031
from geomstats.geometry.general_linear import GeneralLinear
from geomstats.geometry.hermitian_matrices import apply_func_to_eigvalsh, expmh, powermh
from geomstats.geometry.matrices import Matrices, MatricesMetric
from geomstats.geometry.pullback_metric import PullbackDiffeoMetric
from geomstats.geometry.riemannian_metric import RiemannianMetric
from geomstats.geometry.scalar_product_metric import ScalarProductMetric
from geomstats.geometry.symmetric_matrices import SymmetricMatrices
from geomstats.integrator import integrate
from geomstats.vectorization import repeat_out


<<<<<<< HEAD
def logmh(mat):
    """Compute the matrix log for a Hermitian matrix."""
    n = mat.shape[-1]
    dim_3_mat = gs.reshape(mat, [-1, n, n])
    logm = apply_func_to_eigvalsh(dim_3_mat, gs.log, check_positive=True)
    return gs.reshape(logm, mat.shape)


def _aux_differential_power(power, tangent_vec, base_point):
    """Compute the differential of the matrix power.

    Auxiliary function to the functions differential_power and
    inverse_differential_power.
=======
class SPDMatrices(VectorSpaceOpenSet):
    """Class for the manifold of symmetric positive definite (SPD) matrices.
>>>>>>> 65127031

    Parameters
    ----------
    power : float
        Power function to differentiate.
    tangent_vec : array_like, shape=[..., n, n]
        Tangent vector at base point.
    base_point : array_like, shape=[..., n, n]
        Base point.

    Returns
    -------
    eigvectors : array-like, shape=[..., n, n]
    transp_eigvectors : array-like, shape=[..., n, n]
    numerator : array-like, shape=[..., n, n]
    denominator : array-like, shape=[..., n, n]
    temp_result : array-like, shape=[..., n, n]
    """
    eigvalues, eigvectors = gs.linalg.eigh(base_point)

    if power == 0:
        powered_eigvalues = gs.log(eigvalues)
    elif power == math.inf:
        powered_eigvalues = gs.exp(eigvalues)
    else:
        powered_eigvalues = eigvalues**power

    denominator = eigvalues[..., :, None] - eigvalues[..., None, :]
    numerator = powered_eigvalues[..., :, None] - powered_eigvalues[..., None, :]

    null_denominator = gs.abs(denominator) < gs.atol
    if power == 0:
        numerator = gs.where(null_denominator, gs.ones_like(numerator), numerator)
        denominator = gs.where(null_denominator, eigvalues[..., :, None], denominator)
    elif power == math.inf:
        numerator = gs.where(
            null_denominator, powered_eigvalues[..., :, None], numerator
        )
        denominator = gs.where(null_denominator, gs.ones_like(numerator), denominator)
    else:
        numerator = gs.where(
            null_denominator, power * powered_eigvalues[..., :, None], numerator
        )
        denominator = gs.where(null_denominator, eigvalues[..., :, None], denominator)

    if gs.is_complex(base_point):
        transp_eigvectors = ComplexMatrices.transconjugate(eigvectors)
    else:
        transp_eigvectors = Matrices.transpose(eigvectors)

    temp_result = Matrices.mul(transp_eigvectors, tangent_vec, eigvectors)

    if gs.is_complex(base_point):
        numerator = gs.cast(numerator, dtype=temp_result.dtype)
        denominator = gs.cast(denominator, dtype=temp_result.dtype)

    return (eigvectors, transp_eigvectors, numerator, denominator, temp_result)


class SymMatrixLog(Diffeo):
    """Matrix logarithm diffeomorphism.

    A diffeomorphism from the space of symmetric positive-definite matrices to
    the space of symmetric matrices.
    """

    @classmethod
    def diffeomorphism(cls, base_point):
        """Compute the matrix log for a symmetric matrix.

        Parameters
        ----------
        base_point : array_like, shape=[..., n, n]
            Symmetric matrix.

        Returns
        -------
        log : array_like, shape=[..., n, n]
            Matrix logarithm of base_point.
        """
        return logmh(base_point)

    @classmethod
    def inverse_diffeomorphism(cls, image_point):
        """Compute the matrix exponential for a symmetric matrix.

        Parameters
        ----------
        image_point : array_like, shape=[..., n, n]
            Symmetric matrix.

        Returns
        -------
        exponential : array_like, shape=[..., n, n]
            Exponential of image_point.
        """
        return expmh(image_point)

    @classmethod
    def tangent_diffeomorphism(cls, tangent_vec, base_point=None, image_point=None):
        """Compute the differential of the matrix logarithm.

        Compute the differential of the matrix logarithm on SPD
        matrices at base_point applied to tangent_vec.

        Parameters
        ----------
        tangent_vec : array_like, shape=[..., n, n]
            Tangent vector at base point.
        base_point : array_like, shape=[..., n, n]
            Base point.
        image_point : array_like, shape=[..., n, n]
            Image base point.

        Returns
        -------
        differential_log : array-like, shape=[..., n, n]
            Differential of the matrix logarithm.
        """
        if base_point is not None:
            (
                eigvectors,
                transp_eigvectors,
                numerator,
                denominator,
                temp_result,
            ) = _aux_differential_power(0, tangent_vec, base_point)
            power_operator = numerator / denominator
        else:
            (
                eigvectors,
                transp_eigvectors,
                numerator,
                denominator,
                temp_result,
            ) = _aux_differential_power(math.inf, tangent_vec, image_point)
            power_operator = denominator / numerator

        result = power_operator * temp_result
        return Matrices.mul(eigvectors, result, transp_eigvectors)

    @classmethod
    def inverse_tangent_diffeomorphism(
        cls, image_tangent_vec, image_point=None, base_point=None
    ):
        """Compute the differential of the matrix exponential.

        Computes the differential of the matrix exponential on SPD
        matrices at base_point applied to tangent_vec.

        Parameters
        ----------
        image_tangent_vec : array_like, shape=[..., n, n]
            Image tangent vector at image point.
        image_point : array_like, shape=[..., n, n]
            Image point.
        base_point : array_like, shape=[..., n, n]
            Base point.

        Returns
        -------
        differential_exp : array-like, shape=[..., n, n]
            Differential of the matrix exponential.
        """
        if image_point is not None:
            (
                eigvectors,
                transp_eigvectors,
                numerator,
                denominator,
                temp_result,
            ) = _aux_differential_power(math.inf, image_tangent_vec, image_point)
            power_operator = numerator / denominator
        else:
            (
                eigvectors,
                transp_eigvectors,
                numerator,
                denominator,
                temp_result,
            ) = _aux_differential_power(0, image_tangent_vec, base_point)
            power_operator = denominator / numerator

        result = power_operator * temp_result
        return Matrices.mul(eigvectors, result, transp_eigvectors)


class MatrixPower(Diffeo):
    """Matrix power diffeomorphism.

    A diffeomorphism from the space of symmetric positive-definite matrices to
    itself.
    """

    def __init__(self, power):
        self.power = power

    def diffeomorphism(self, base_point):
        """Compute the matrix power.

        Parameters
        ----------
        base_point : array_like, shape=[..., n, n]
            Symmetric matrix with non-negative eigenvalues.

        Returns
        -------
        powerm : array_like or list of arrays, shape=[..., n, n]
            Matrix power of mat.
        """
        return powermh(base_point, self.power)

    def inverse_diffeomorphism(self, image_point):
        """Compute the inverse matrix power.

        Parameters
        ----------
        image_point : array_like, shape=[..., n, n]
            Symmetric matrix with non-negative eigenvalues.

        Returns
        -------
        powerm : array_like or list of arrays, shape=[..., n, n]
            Matrix power of mat.
        """
        return powermh(image_point, 1 / self.power)

    def tangent_diffeomorphism(self, tangent_vec, base_point=None, image_point=None):
        r"""Compute the differential of the matrix power function.

        Compute the differential of the power function on SPD(n)
        (:math:`A^p=\exp(p \log(A))`) at base_point applied to tangent_vec.

        Parameters
        ----------
        tangent_vec : array_like, shape=[..., n, n]
            Tangent vector at base point.
        base_point : array_like, shape=[..., n, n]
            Base point.
        image_point : array_like, shape=[..., n, n]
            Image base point.

        Returns
        -------
        differential_power : array-like, shape=[..., n, n]
            Differential of the power function.
        """
        if base_point is None:
            base_point = self.inverse_diffeomorphism(image_point)
        (
            eigvectors,
            transp_eigvectors,
            numerator,
            denominator,
            temp_result,
        ) = _aux_differential_power(self.power, tangent_vec, base_point)

        power_operator = numerator / denominator
        result = power_operator * temp_result
        return Matrices.mul(eigvectors, result, transp_eigvectors)

    def inverse_tangent_diffeomorphism(
        self, image_tangent_vec, image_point=None, base_point=None
    ):
        r"""Compute the inverse of the differential of the matrix power.

        Compute the inverse of the differential of the power
        function on SPD matrices (:math:`A^p=\exp(p \log(A))`) at base_point
        applied to tangent_vec.

        Parameters
        ----------
        image_tangent_vec : array_like, shape=[..., n, n]
            Image tangent vector at image point.
        image_base_point : array_like, shape=[..., n, n]
            Image point.
        base_point : array_like, shape=[..., n, n]
            Base point.

        Returns
        -------
        inverse_differential_power : array-like, shape=[..., n, n]
            Inverse of the differential of the power function.
        """
        if base_point is None:
            base_point = self.inverse_diffeomorphism(image_point)
        (
            eigvectors,
            transp_eigvectors,
            numerator,
            denominator,
            temp_result,
        ) = _aux_differential_power(self.power, image_tangent_vec, base_point)
        power_operator = denominator / numerator
        result = power_operator * temp_result
        return Matrices.mul(eigvectors, result, transp_eigvectors)


class CholeskyMap(Diffeo):
    """Cholesky map.

    A diffeomorphism from the space of symmetric positive-definite matrices to
    the space of positive lower triangular matrices.
    """

    @classmethod
    def diffeomorphism(cls, base_point):
        """Compute cholesky factor.

        Compute cholesky factor for a symmetric positive definite matrix.

        Parameters
        ----------
        base_point : array_like, shape=[..., n, n]
            spd matrix.

        Returns
        -------
        cf : array_like, shape=[..., n, n]
            lower triangular matrix with positive diagonal elements.
        """
        return gs.linalg.cholesky(base_point)

    @staticmethod
    def inverse_diffeomorphism(image_point):
        """Compute gram matrix of rows.

        Gram_matrix is mapping from point to point.point^{T}.
        This is diffeomorphism between cholesky space and spd manifold.

        Parameters
        ----------
        image_point : array-like, shape=[..., n, n]
            element in cholesky space.

        Returns
        -------
        projected: array-like, shape=[..., n, n]
            SPD matrix.
        """
        return gs.einsum("...ij,...kj->...ik", image_point, image_point)

    @classmethod
    def tangent_diffeomorphism(cls, tangent_vec, base_point=None, image_point=None):
        """Compute the differential of the cholesky factor map.

        Parameters
        ----------
        tangent_vec : array_like, shape=[..., n, n]
            Tangent vector at base point.
        base_point : array_like, shape=[..., n, n]
            Base point.
        image_point : array_like, shape=[..., n, n]
            Image base point.

        Returns
        -------
        differential_cf : array-like, shape=[..., n, n]
            Differential of cholesky factor map
            lower triangular matrix.
        """
        if image_point is None:
            image_point = cls.diffeomorphism(base_point)

        inv_base_point = gs.linalg.inv(image_point)
        inv_transpose_base_point = Matrices.transpose(inv_base_point)
        aux = Matrices.to_lower_triangular_diagonal_scaled(
            Matrices.mul(inv_base_point, tangent_vec, inv_transpose_base_point)
        )
        return Matrices.mul(image_point, aux)

    @classmethod
    def inverse_tangent_diffeomorphism(
        cls, image_tangent_vec, image_point=None, base_point=None
    ):
        """Compute differential of gram.

        Parameters
        ----------
        image_tangent_vec : array_like, shape=[..., n, n]
            Tangent vector at base point.
        image_point : array_like, shape=[..., n, n]
            Base point.
        base_point : array_like, shape=[..., n, n]
            Base point.

        Returns
        -------
        differential_gram : array-like, shape=[..., n, n]
            Differential of the gram.
        """
        if image_point is None:
            image_point = cls.diffeomorphism(base_point)

        mat1 = gs.einsum("...ij,...kj->...ik", image_tangent_vec, image_point)
        mat2 = gs.einsum("...ij,...kj->...ik", image_point, image_tangent_vec)
        return mat1 + mat2


class SPDMatrices(OpenSet):
    """Class for the manifold of symmetric positive definite (SPD) matrices.

    Parameters
    ----------
    n : int
        Integer representing the shape of the matrices: n x n.
    """

    def __init__(self, n, equip=True):
        super().__init__(
            dim=int(n * (n + 1) / 2),
            embedding_space=SymmetricMatrices(n),
            equip=equip,
        )
        self.n = n

    @staticmethod
    def default_metric():
        """Metric to equip the space with if equip is True."""
        return SPDAffineMetric

    def belongs(self, point, atol=gs.atol):
        """Check if a matrix is symmetric with positive eigenvalues.

        Parameters
        ----------
        mat : array-like, shape=[..., n, n]
            Matrix to be checked.
        atol : float
            Tolerance.
            Optional, default: backend atol.

        Returns
        -------
        belongs : array-like, shape=[...,]
            Boolean denoting if mat is an SPD matrix.
        """
        is_sym = self.embedding_space.belongs(point, atol)
        is_pd = Matrices.is_pd(point)
        return gs.logical_and(is_sym, is_pd)

    def projection(self, point):
        """Project a matrix to the space of SPD matrices.

        First the symmetric part of point is computed, then the eigenvalues
        are floored to gs.atol.

        Parameters
        ----------
        point : array-like, shape=[..., n, n]
            Matrix to project.

        Returns
        -------
        projected: array-like, shape=[..., n, n]
            SPD matrix.
        """
        sym = Matrices.to_symmetric(point)
        eigvals, eigvecs = gs.linalg.eigh(sym)
        regularized = gs.where(eigvals < gs.atol, gs.atol, eigvals)
        reconstruction = gs.einsum("...ij,...j->...ij", eigvecs, regularized)
        return Matrices.mul(reconstruction, Matrices.transpose(eigvecs))

    def random_point(self, n_samples=1, bound=1.0):
        """Sample in SPD(n) from the log-uniform distribution.

        Parameters
        ----------
        n_samples : int
            Number of samples.
            Optional, default: 1.
        bound : float
            Bound of the interval in which to sample in the tangent space.
            Optional, default: 1.

        Returns
        -------
        samples : array-like, shape=[..., n, n]
            Points sampled in SPD(n).
        """
        n = self.n
        size = (n_samples, n, n) if n_samples != 1 else (n, n)

        mat = bound * (2 * gs.random.rand(*size) - 1)
        return GeneralLinear.exp(Matrices.to_symmetric(mat))

    def random_tangent_vec(self, base_point, n_samples=1):
        """Sample on the tangent space of SPD(n) from the uniform distribution.

        Parameters
        ----------
        n_samples : int
            Number of samples.
            Optional, default: 1.
        base_point : array-like, shape=[..., n, n]
            Base point of the tangent space.

        Returns
        -------
        samples : array-like, shape=[..., n, n]
            Points sampled in the tangent space at base_point.
        """
        n = self.n
        size = (n_samples, n, n) if n_samples != 1 else (n, n)

        sqrt_base_point = gs.linalg.sqrtm(base_point)

        tangent_vec_at_id_aux = 2 * gs.random.rand(*size) - 1
        tangent_vec_at_id = tangent_vec_at_id_aux + Matrices.transpose(
            tangent_vec_at_id_aux
        )

        return Matrices.mul(sqrt_base_point, tangent_vec_at_id, sqrt_base_point)

    from_vector = SymmetricMatrices.__dict__["from_vector"]
    to_vector = SymmetricMatrices.__dict__["to_vector"]


class SPDAffineMetric(RiemannianMetric):
    """Class for the affine-invariant metric on the SPD manifold.

    Parameters
    ----------
    power_affine : int
        Power transformation of the classical SPD metric.
        Optional, default: 1.

    References
    ----------
    .. [TP2019] Thanwerdas, Pennec. "Is affine-invariance well defined on
        SPD matrices? A principled continuum of metrics" Proc. of GSI,
        2019. https://arxiv.org/abs/1906.01349
    """

    def inner_product(self, tangent_vec_a, tangent_vec_b, base_point):
        """Compute the affine-invariant inner-product.

        Compute the inner-product of tangent_vec_a and tangent_vec_b
        at point base_point using the affine invariant Riemannian metric.

        Parameters
        ----------
        tangent_vec_a : array-like, shape=[..., n, n]
            Tangent vector at base point.
        tangent_vec_b : array-like, shape=[..., n, n]
            Tangent vector at base point.
        base_point : array-like, shape=[..., n, n]
            Base point.

        Returns
        -------
        inner_product : array-like, shape=[..., n, n]
            Inner-product.
        """
        inv_base_point = GeneralLinear.inverse(base_point)
        aux_a = Matrices.mul(inv_base_point, tangent_vec_a)
        aux_b = Matrices.mul(inv_base_point, tangent_vec_b)

        return Matrices.trace_product(aux_a, aux_b)

    def exp(self, tangent_vec, base_point):
        """Compute the affine-invariant exponential map.

        Compute the Riemannian exponential at point base_point
        of tangent vector tangent_vec wrt the metric defined in inner_product.
        This gives a symmetric positive definite matrix.

        Parameters
        ----------
        tangent_vec : array-like, shape=[..., n, n]
            Tangent vector at base point.
        base_point : array-like, shape=[..., n, n]
            Base point.

        Returns
        -------
        exp : array-like, shape=[..., n, n]
            Riemannian exponential.
        """
        sqrt_base_point, inv_sqrt_base_point = powermh(base_point, [1.0 / 2, -1.0 / 2])

        tangent_vec_at_id = Matrices.mul(
            inv_sqrt_base_point, tangent_vec, inv_sqrt_base_point
        )

        tangent_vec_at_id = Matrices.to_symmetric(tangent_vec_at_id)
        exp_from_id = expmh(tangent_vec_at_id)

        return Matrices.mul(sqrt_base_point, exp_from_id, sqrt_base_point)

    def log(self, point, base_point):
        """Compute the affine-invariant logarithm map.

        Compute the Riemannian logarithm at point base_point,
        of point wrt the metric defined in inner_product.
        This gives a tangent vector at point base_point.

        Parameters
        ----------
        point : array-like, shape=[..., n, n]
            Point.
        base_point : array-like, shape=[..., n, n]
            Base point.

        Returns
        -------
        log : array-like, shape=[..., n, n]
            Riemannian logarithm of point at base_point.
        """
        sqrt_base_point, inv_sqrt_base_point = powermh(base_point, [1.0 / 2, -1.0 / 2])
        point_near_id = Matrices.mul(inv_sqrt_base_point, point, inv_sqrt_base_point)
        point_near_id = Matrices.to_symmetric(point_near_id)

        log_at_id = logmh(point_near_id)
        return Matrices.mul(sqrt_base_point, log_at_id, sqrt_base_point)

    def parallel_transport(
        self, tangent_vec, base_point, direction=None, end_point=None
    ):
        r"""Parallel transport of a tangent vector.

        Closed-form solution for the parallel transport of a tangent vector
        along the geodesic between two points `base_point` and `end_point`
        or alternatively defined by :math:`t \mapsto exp_{(base\_point)}(
        t*direction)`.
        Denoting `tangent_vec_a` by `S`, `base_point` by `A`, and `end_point`
        by `B` or `B = Exp_A(tangent_vec_b)` and :math:`E = (BA^{- 1})^{( 1
        / 2)}`. Then the parallel transport to `B` is:

        .. math::
            S' = ESE^T

        Parameters
        ----------
        tangent_vec : array-like, shape=[..., n, n]
            Tangent vector at base point to be transported.
        base_point : array-like, shape=[..., n, n]
            Point on the manifold of SPD matrices. Point to transport from
        direction : array-like, shape=[..., n, n]
            Tangent vector at base point, initial speed of the geodesic along
            which the parallel transport is computed. Unused if `end_point` is given.
            Optional, default: None.
        end_point : array-like, shape=[..., n, n]
            Point on the manifold of SPD matrices. Point to transport to.
            Optional, default: None.

        Returns
        -------
        transported_tangent_vec: array-like, shape=[..., n, n]
            Transported tangent vector at exp_(base_point)(tangent_vec_b).
        """
        if end_point is None:
            end_point = self.exp(direction, base_point)
        # compute B^1/2(B^-1/2 A B^-1/2)B^-1/2 instead of sqrtm(AB^-1)
        sqrt_bp, inv_sqrt_bp = powermh(base_point, [1.0 / 2, -1.0 / 2])
        pdt = powermh(Matrices.mul(inv_sqrt_bp, end_point, inv_sqrt_bp), 1.0 / 2)
        congruence_mat = Matrices.mul(sqrt_bp, pdt, inv_sqrt_bp)
        return Matrices.congruent(tangent_vec, congruence_mat)

    def injectivity_radius(self, base_point):
        """Radius of the largest ball where the exponential is injective.

        Because of the negative curvature of this space, the injectivity radius
        is infinite everywhere.

        Parameters
        ----------
        base_point : array-like, shape=[..., n, n]
            Point on the manifold.

        Returns
        -------
        radius : array-like, shape=[...,]
            Injectivity radius.
        """
        radius = gs.array(math.inf)
        return repeat_out(self._space.point_ndim, radius, base_point)


class SPDBuresWassersteinMetric(RiemannianMetric):
    """Class for the Bures-Wasserstein metric on the SPD manifold.

    References
    ----------
    .. [BJL2017] Bhatia, Jain, Lim. "On the Bures-Wasserstein distance between
        positive definite matrices" Elsevier, Expositiones Mathematicae,
        vol. 37(2), 165-191, 2017. https://arxiv.org/pdf/1712.01504.pdf
    .. [MMP2018] Malago, Montrucchio, Pistone. "Wasserstein-Riemannian
        geometry of Gaussian densities"  Information Geometry, vol. 1, 137-179,
        2018. https://arxiv.org/pdf/1801.09269.pdf
    """

    def inner_product(self, tangent_vec_a, tangent_vec_b, base_point):
        r"""Compute the Bures-Wasserstein inner-product.

        Compute the inner-product of tangent_vec_a :math:`A` and tangent_vec_b
        :math:`B` at point base_point :math:`S=PDP^\top` using the
        Bures-Wasserstein Riemannian metric:

        .. math::
            \frac{1}{2}\sum_{i,j}\frac{[P^\top AP]_{ij}[P^\top BP]_{ij}}{d_i+d_j}

        Parameters
        ----------
        tangent_vec_a : array-like, shape=[..., n, n]
            Tangent vector at base point.
        tangent_vec_b : array-like, shape=[..., n, n]
            Tangent vector at base point.
        base_point : array-like, shape=[..., n, n]
            Base point.

        Returns
        -------
        inner_product : array-like, shape=[...,]
            Inner-product.
        """
        eigvals, eigvecs = gs.linalg.eigh(base_point)
        transp_eigvecs = Matrices.transpose(eigvecs)
        rotated_tangent_vec_a = Matrices.mul(transp_eigvecs, tangent_vec_a, eigvecs)
        rotated_tangent_vec_b = Matrices.mul(transp_eigvecs, tangent_vec_b, eigvecs)

        coefficients = 1 / (eigvals[..., :, None] + eigvals[..., None, :])
        result = (
            Matrices.frobenius_product(
                coefficients * rotated_tangent_vec_a, rotated_tangent_vec_b
            )
            / 2
        )

        return result

    def exp(self, tangent_vec, base_point):
        """Compute the Bures-Wasserstein exponential map.

        Parameters
        ----------
        tangent_vec : array-like, shape=[..., n, n]
            Tangent vector at base point.
        base_point : array-like, shape=[..., n, n]
            Base point.

        Returns
        -------
        exp : array-like, shape=[...,]
            Riemannian exponential.
        """
        eigvals, eigvecs = gs.linalg.eigh(base_point)
        transp_eigvecs = Matrices.transpose(eigvecs)
        rotated_tangent_vec = Matrices.mul(transp_eigvecs, tangent_vec, eigvecs)
        coefficients = 1 / (eigvals[..., :, None] + eigvals[..., None, :])
        rotated_sylvester = rotated_tangent_vec * coefficients
        rotated_hessian = gs.einsum("...ij,...j->...ij", rotated_sylvester, eigvals)
        rotated_hessian = Matrices.mul(rotated_hessian, rotated_sylvester)
        hessian = Matrices.mul(eigvecs, rotated_hessian, transp_eigvecs)

        return base_point + tangent_vec + hessian

    def log(self, point, base_point):
        """Compute the Bures-Wasserstein logarithm map.

        Compute the Riemannian logarithm at point base_point,
        of point wrt the Bures-Wasserstein metric.
        This gives a tangent vector at point base_point.

        Parameters
        ----------
        point : array-like, shape=[..., n, n]
            Point.
        base_point : array-like, shape=[..., n, n]
            Base point.

        Returns
        -------
        log : array-like, shape=[..., n, n]
            Riemannian logarithm.
        """
        # compute B^1/2(B^-1/2 A B^-1/2)B^-1/2 instead of sqrtm(AB^-1)
        sqrt_bp, inv_sqrt_bp = powermh(base_point, [0.5, -0.5])
        pdt = powermh(Matrices.mul(sqrt_bp, point, sqrt_bp), 0.5)
        sqrt_product = Matrices.mul(sqrt_bp, pdt, inv_sqrt_bp)
        transp_sqrt_product = Matrices.transpose(sqrt_product)
        return sqrt_product + transp_sqrt_product - 2 * base_point

    def squared_dist(self, point_a, point_b):
        """Compute the Bures-Wasserstein squared distance.

        Compute the Riemannian squared distance between point_a and point_b.

        Parameters
        ----------
        point_a : array-like, shape=[..., n, n]
            Point.
        point_b : array-like, shape=[..., n, n]
            Point.

        Returns
        -------
        squared_dist : array-like, shape=[...]
            Riemannian squared distance.
        """
        product = gs.matmul(point_a, point_b)
        sqrt_product = gs.linalg.sqrtm(product)
        trace_a = gs.trace(point_a)
        trace_b = gs.trace(point_b)
        trace_prod = gs.trace(sqrt_product)

        squared_dist = trace_a + trace_b - 2.0 * trace_prod

        return gs.where(squared_dist < 0.0, 0.0, squared_dist)

    def parallel_transport(
        self,
        tangent_vec,
        base_point,
        direction=None,
        end_point=None,
        n_steps=10,
        step="rk4",
    ):
        r"""Compute the parallel transport of a tangent vec along a geodesic.

        Approximation of the solution of the parallel transport of a tangent
        vector a along the geodesic defined by :math:`t \mapsto exp_{(
        base\_point)}(t* tangent\_vec\_b)`. The parallel transport equation is
        formulated in this case in [TP2021]_.

        Parameters
        ----------
        tangent_vec : array-like, shape=[..., n, n]
            Tangent vector at `base_point` to transport.
        base_point : array-like, shape=[..., n, n]
            Initial point of the geodesic.
        direction : array-like, shape=[..., n, n]
            Tangent vector at `base_point`, initial velocity of the geodesic to
            transport along.
        end_point : array-like, shape=[..., n, n]
            Point to transport to.
            Optional, default: None.
        n_steps : int
            Number of steps to use to approximate the solution of the
            ordinary differential equation.
            Optional, default: 100
        step : str, {'euler', 'rk2', 'rk4'}
            Scheme to use in the integration scheme.
            Optional, default: 'rk4'.

        Returns
        -------
        transported :  array-like, shape=[..., n, n]
            Transported tangent vector at `exp_(base_point)(tangent_vec_b)`.

        References
        ----------
        .. [TP2021] Yann Thanwerdas, Xavier Pennec. O(n)-invariant Riemannian
            metrics on SPD matrices. 2021. ⟨hal-03338601v2⟩

        See Also
        --------
        Integration module: geomstats.integrator
        """
        if end_point is None:
            end_point = self.exp(direction, base_point)

        horizontal_lift_a = gs.linalg.solve_sylvester(
            base_point, base_point, tangent_vec
        )

        square_root_bp, inverse_square_root_bp = powermh(base_point, [0.5, -0.5])
        end_point_lift = Matrices.mul(square_root_bp, end_point, square_root_bp)
        square_root_lift = powermh(end_point_lift, 0.5)

        horizontal_velocity = gs.matmul(inverse_square_root_bp, square_root_lift)
        partial_horizontal_velocity = Matrices.mul(horizontal_velocity, square_root_bp)
        partial_horizontal_velocity = partial_horizontal_velocity + Matrices.transpose(
            partial_horizontal_velocity
        )

        def force(state, time):
            horizontal_geodesic_t = (
                1 - time
            ) * square_root_bp + time * horizontal_velocity
            geodesic_t = (
                (1 - time) ** 2 * base_point
                + time * (1 - time) * partial_horizontal_velocity
                + time**2 * end_point
            )

            align = Matrices.mul(
                horizontal_geodesic_t,
                Matrices.transpose(horizontal_velocity - square_root_bp),
                state,
            )
            right = align + Matrices.transpose(align)
            return gs.linalg.solve_sylvester(geodesic_t, geodesic_t, -right)

        flow = integrate(force, horizontal_lift_a, n_steps=n_steps, step=step)
        final_align = Matrices.mul(end_point, flow[-1])
        return final_align + Matrices.transpose(final_align)

    def injectivity_radius(self, base_point):
        """Compute the upper bound of the injectivity domain.

        This is the smallest eigen value of the base point.

        Parameters
        ----------
        base_point : array-like, shape=[..., n, n]
            Point on the manifold.

        Returns
        -------
        radius : float
            Injectivity radius.
        """
        eigen_values = gs.linalg.eigvalsh(base_point)
        return eigen_values[..., 0] ** 0.5


class SPDEuclideanMetric(MatricesMetric):
    """Class for the Euclidean metric on the SPD manifold."""

    @staticmethod
    def exp_domain(tangent_vec, base_point):
        """Compute the domain of the Euclidean exponential map.

        Compute the real interval of time where the Euclidean geodesic starting
        at point `base_point` in direction `tangent_vec` is defined.

        Parameters
        ----------
        tangent_vec : array-like, shape=[..., n, n]
            Tangent vector at base point.
        base_point : array-like, shape=[..., n, n]
            Base point.

        Returns
        -------
        exp_domain : array-like, shape=[..., 2]
            Interval of time where the geodesic is defined.
        """
        invsqrt_base_point = powermh(base_point, -0.5)

        reduced_vec = gs.matmul(invsqrt_base_point, tangent_vec)
        reduced_vec = gs.matmul(reduced_vec, invsqrt_base_point)
        eigvals = gs.linalg.eigvalsh(reduced_vec)
        min_eig = gs.amin(eigvals, axis=-1)
        max_eig = gs.amax(eigvals, axis=-1)

        inf_value = gs.where(max_eig <= 0.0, gs.array(-math.inf), -1.0 / max_eig)
        sup_value = gs.where(min_eig >= 0.0, gs.array(-math.inf), -1.0 / min_eig)

        return gs.stack((inf_value, sup_value), axis=-1)

    def injectivity_radius(self, base_point):
        """Compute the upper bound of the injectivity domain.

        This is the smallest eigen value of the base point.

        Parameters
        ----------
        base_point : array-like, shape=[..., n, n]
            Point on the manifold.

        Returns
        -------
        radius : float
            Injectivity radius.
        """
        eigen_values = gs.linalg.eigvalsh(base_point)
        return eigen_values[..., 0]


class SPDLogEuclideanMetric(PullbackDiffeoMetric):
    """Class for the Log-Euclidean metric on the SPD manifold."""

    def __init__(self, space, image_space=None):
        if image_space is None:
            image_space = SymmetricMatrices(n=space.n)
        diffeo = SymMatrixLog()
        super().__init__(space, diffeo, image_space)


class SPDPowerMetric(PullbackDiffeoMetric):
    r"""Pullback metric induced by the power diffeomorphism.

    Given an equipped image space, the pullback metric is given by

    .. math::

        g_{\Sigma}^{(p)}(X, X)=
        \frac{1}{p^2} g_{\Sigma^p}\left(d_{\Sigma}
        \operatorname{pow}_p(X), d_{\Sigma} \operatorname{pow}_p(X)\right)

    The image space must be equipped with a `ScalarProductMetric`. The scale
    :math:`s` relates with power :math:`p` by

    .. math::

        s = 1 / power^2

    Check section 5.3 of [T2022]_ for more details.

    References
    ----------
    .. [T2022] Thanwerdas, Y. (2022) Riemannian and stratified
    geometries of covariance and correlation matrices. Theses.
    Université Côte d’Azur. Available at:
    https://hal.archives-ouvertes.fr/tel-03698752 (Accessed: 29 September 2022).
    """

    def __init__(self, space, image_space):
        if not isinstance(image_space.metric, ScalarProductMetric):
            raise ValueError(
                "`image-space` must be equipped with a `ScalarProductMetric`"
            )
        power = 1 / gs.sqrt(image_space.metric.scale)
        diffeo = MatrixPower(power)

        super().__init__(space, diffeo, image_space)<|MERGE_RESOLUTION|>--- conflicted
+++ resolved
@@ -6,13 +6,9 @@
 import math
 
 import geomstats.backend as gs
-<<<<<<< HEAD
-from geomstats.geometry.base import OpenSet
+from geomstats.geometry.base import VectorSpaceOpenSet
 from geomstats.geometry.complex_matrices import ComplexMatrices
 from geomstats.geometry.diffeo import Diffeo
-=======
-from geomstats.geometry.base import VectorSpaceOpenSet
->>>>>>> 65127031
 from geomstats.geometry.general_linear import GeneralLinear
 from geomstats.geometry.hermitian_matrices import apply_func_to_eigvalsh, expmh, powermh
 from geomstats.geometry.matrices import Matrices, MatricesMetric
@@ -24,7 +20,6 @@
 from geomstats.vectorization import repeat_out
 
 
-<<<<<<< HEAD
 def logmh(mat):
     """Compute the matrix log for a Hermitian matrix."""
     n = mat.shape[-1]
@@ -38,10 +33,6 @@
 
     Auxiliary function to the functions differential_power and
     inverse_differential_power.
-=======
-class SPDMatrices(VectorSpaceOpenSet):
-    """Class for the manifold of symmetric positive definite (SPD) matrices.
->>>>>>> 65127031
 
     Parameters
     ----------
@@ -441,7 +432,7 @@
         return mat1 + mat2
 
 
-class SPDMatrices(OpenSet):
+class SPDMatrices(VectorSpaceOpenSet):
     """Class for the manifold of symmetric positive definite (SPD) matrices.
 
     Parameters
