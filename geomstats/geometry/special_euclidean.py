--- conflicted
+++ resolved
@@ -201,10 +201,6 @@
         self._value = gs.eye(n + 1)
 
         super().__init__(
-<<<<<<< HEAD
-            n_lg=n + 1,
-=======
->>>>>>> 95339b2c
             dim=int((n * (n + 1)) / 2),
             representation_dim=n + 1,
             lie_algebra=SpecialEuclideanMatrixLieAlgebra(n=n),
