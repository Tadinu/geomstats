<<<<<<< HEAD
"""Implementation of sub-Riemannian geometry."""
=======
"""Implementation of sub-Riemannian geometry.

Lead author: Morten Pedersen."""

>>>>>>> 4c7f3a88
import geomstats.backend as gs

class SubRiemannianMetric:
    """Class for Sub-Riemannian metrics.

    This implementation assumes a bracket-generating distribution of constant dimension.

    Only one of the arguments 'cometric_matrix' and 'frame' can be different from
    None. If the frame is supplied, it is assumed orthonormal.

    Parameters
    ----------
    dim : int
        Dimension of the manifold.
    dist_dim : int
        Dimension of the distribution
    cometric_matrix : callable
        Optional, default: 'None'

        The cometric matrix as a function of a point.

        You should pass :
            base_point : array-like, shape=[..., dim]
        It returns:
            _ : array-like, shape=[..., dim, dim]

    frame : callable
        Optional, default: 'None'

        Matrix representing the frame spanning the distribution,
        as a function of a point.

        You should pass:
            point : array-like, shape=[..., dim]
        It returns
            _ : array-like, shape=[..., dim, dist_dim]
                Frame field matrix. Each column is a vector field of the frame
                spanning the distribution.

    default_point_type : str, {'vector'}
        Point type.
        Optional, default: 'vector'.
    """

    def __init__(
        self,
        dim,
        dist_dim,
        cometric_matrix=None,
        frame=None,
        default_point_type="vector",
    ):

        if not bool(cometric_matrix is not None) ^ bool(frame is not None):
            raise ValueError(
                "Either 'cometric_matrix' or 'frame' must be passed," " and not both."
            )

        self.dim = dim
        self.dist_dim = dist_dim
        self.cometric_matrix = cometric_matrix
        self.frame = frame
        self.default_point_type = default_point_type

    def sr_sharp(self, base_point, cotangent_vec):
        r"""Compute sub-Riemannian sharp map.

        This is the sub-Riemannian sharp map, mapping a covector at base_point to a
        tangent vector in the distribution subspace at base_point. For an orthonormal
        frame (F_i)_{i=1..dist_dim}, the sharp map is given by

        .. math::
                \sharp(q, p) = \sum_i^{dist_dim} p(F_i(q)) * F_i(q)

        Parameters
        ----------
        base_point : array-like, shape=[..., dim]
            Point on the manifold.

        cotangent_vec : array-like, shape=[..., dim]
            Cotangent vector at `base_point`.

        Returns
        -------
        sr_sharp : array-like, shape=[..., dim]
            sub-Riemannian sharp of 'cotangent_vec' at 'base_point'
        """
        if self.frame is None:
            raise NotImplementedError(
                "The sub-Riemannian sharp map is only"
                " implemented when a frame is passed."
            )

        frame = self.frame(base_point)
        coefs = gs.einsum("...i,...ij->...j", cotangent_vec, frame)
        coefs_on_frame = gs.einsum("...j,...ij->...ij", coefs, frame)

        return gs.einsum("...ij->...i", coefs_on_frame)

    def inner_coproduct(self, cotangent_vec_a, cotangent_vec_b, base_point):
        """Compute inner coproduct between two cotangent vectors at base point.

        This is the inner product associated to the cometric matrix.

        Parameters
        ----------
        cotangent_vec_a : array-like, shape=[..., dim]
            Cotangent vector at `base_point`.
        cotangent_vec_b : array-like, shape=[..., dim]
            Cotangent vector at `base_point`.
        base_point : array-like, shape=[..., dim]
            Point on the manifold.

        Returns
        -------
        inner_coproduct : float
            Inner coproduct between the two cotangent vectors.
        """
        if self.cometric_matrix is not None:
            C_b = gs.einsum(
                "...ij,...j->...i", self.cometric_matrix(base_point), cotangent_vec_b
            )
            return gs.einsum("...i,...i->...", cotangent_vec_a, C_b)

        sharp = self.sr_sharp(base_point=base_point, cotangent_vec=cotangent_vec_b)
        return gs.einsum("...i,...i -> ...", cotangent_vec_a, sharp)

    def hamiltonian(self, state):
        r"""Compute the hamiltonian energy associated to the cometric.

        The Hamiltonian at state :math:`(q, p)` is defined by

        .. math::
                H(q, p) = \frac{1}{2} <p, p>_q

        where :math:`<\cdot, \cdot>_q` is the cometric at :math:`q`.

        Parameters
        ----------
        state : array-like, shape=[[..., dim], [..., dim]]
            The first array in 'state' contains positions, the second contains
            covectors (momentums).

        Returns
        -------
        energy :  float
            Hamiltonian energy at `state`.
        """
        position, momentum = state

        if self.frame is not None:
            inner_products = gs.einsum(
                "...i,...ij->...j", momentum, self.frame(position)
            ).reshape((-1, self.dist_dim))
            return (
                0.5
                * gs.einsum("...ij,...ij->...i", inner_products, inner_products)
            )

        position, momentum = state
        return 0.5 * self.inner_coproduct(momentum, momentum, position)

    @staticmethod
    def symp_grad(hamiltonian):
        r"""Compute the symplectic gradient of the Hamiltonian.

        Parameters
        ----------
        hamiltonian : callable
            The hamiltonian function from the tangent bundle to the reals.

        Returns
        -------
        vector : array-like, shape=[, 2*dim]
            The symplectic gradient of the Hamiltonian.
        """

        def H_sum(state):
            r"""Sum each value of the Hamiltonian (relevant for vectorized input)."""
            return gs.sum(hamiltonian(state))

        def vector(x):
            r"""Compute symplectic gradient at x."""
            _, grad = gs.autodiff.value_and_grad(H_sum)(x)
            h_q = grad[0]
            h_p = grad[1]
            return gs.array([h_p, -h_q])

        return vector

    def symp_euler(self, hamiltonian, step_size):
        r"""Compute a function which calculates a step of symplectic euler integration.

        Parameters
        ----------
        hamiltonian : callable
            The hamiltonian function from the tangent bundle to the reals.
        step_size : float
            Step size of the symplectic euler step

        Returns
        -------
        step : callable
            Given a state, 'step' returns the next symplectic euler step
        """
        if self.frame is not None:

            def step(state):
                position, momentum = state
                dq = self.sr_sharp(base_point=position, cotangent_vec=momentum)
                y = gs.array([position + step_size * dq, momentum])
                _, dp = self.symp_grad(hamiltonian)(y)
                return gs.array([position + step_size * dq, momentum + step_size * dp])

            return step

        def step(state):
            r"""Compute an integration step from state."""
            position, momentum = state
            dq, _ = self.symp_grad(hamiltonian)(state)
            y = gs.array([position + step_size * dq, momentum])
            _, dp = self.symp_grad(hamiltonian)(y)
            return gs.array([position + step_size * dq, momentum + step_size * dp])

        return step

    @staticmethod
    def iterate(func, n_steps):
        r"""Construct a function which iterates another function n_steps times.

        Parameters
        ----------
        func : callable
            A function which calculates the next step of a
            sequence to be calculated.
        n_steps : int
            The number of times to iterate func.

        Returns
        -------
        flow : callable
            Given a state, 'flow' returns a sequence with n_steps
            iterations of func.
        """

        def flow(x):
            r"""Compute flow starting at x."""
            xs = [x]
            for i in range(n_steps):
                xs.append(func(xs[i]))
            return gs.array(xs)

        return flow

    def symp_flow(self, hamiltonian, end_time=1.0, n_steps=20):
        r"""Compute the symplectic flow of the hamiltonian.

        Parameters
        ----------
        hamiltonian : callable
            The hamiltonian function from the tangent bundle to the reals.
        end_time : float
            The last time point until which to calculate the flow.
        n_steps : int
            Number of integration steps.

        Returns
        -------
        _ : array-like, shape[,n_steps]
            Given a state, 'symp_flow' returns a
            sequence with n_steps iterations of func.
        """
        step = self.symp_euler
        step_size = end_time / n_steps
        return self.iterate(step(hamiltonian, step_size), n_steps)

    def exp(self, cotangent_vec, base_point, n_steps=20, **kwargs):
        """Exponential map associated to the cometric.

        Exponential map at base_point of cotangent_vec computed by integration
        of the Hamiltonian equation (initial value problem), using the cometric.
        In the Riemannian case this yields the exponential associated to the
        Levi-Civita connection of the metric (the inverse of the cometric).

        Parameters
        ----------
        cotangent_vec : array-like, shape=[..., dim]
            Tangent vector at the base point.
        base_point : array-like, shape=[..., dim]
            Point on the manifold.
        n_steps : int
            Number of discrete time steps to take in the integration.
            Optional, default: N_STEPS.
        point_type : str, {'vector', 'matrix'}
            Type of representation used for points.
            Optional, default: None.

        Returns
        -------
        exp : array-like, shape=[..., dim]
            Point on the manifold.
        """
        if 1 in (base_point.ndim, base_point.shape[0]) and cotangent_vec.ndim == 2:
            base_point = gs.stack([base_point] * cotangent_vec.shape[0])
            base_point = gs.reshape(base_point, cotangent_vec.shape)

        initial_state = gs.stack([base_point, cotangent_vec])

        flow = self.symp_flow(self.hamiltonian, n_steps=n_steps)

        return flow(initial_state)[-1][0]

    def geodesic(self, initial_point, initial_cotangent_vec, n_steps=20):
        """Generate parameterized function for the normal geodesic curve.

        Normal geodesic curve defined by an initial point and an initial
        cotangent vector.

        Parameters
        ----------
        initial_point : array-like, shape=[..., dim]
            Point on the manifold, initial point of the geodesic.
        initial_cotangent_vec : array-like, shape=[..., dim],
            Cotangent vector at base point, the initial speed of the geodesics.

        Returns
        -------
        path : callable
            Time parameterized normal geodesic curve. If a batch of initial
            conditions is passed, the output array's first dimension
            represents the different initial conditions, and the second
            corresponds to time.
        """
        if initial_cotangent_vec is None:
            raise ValueError(
                "Specify an initial cotangent " "vector to define the geodesic."
            )

        initial_point = gs.to_ndarray(initial_point, to_ndim=2)
        initial_cotangent_vec = gs.to_ndarray(initial_cotangent_vec, to_ndim=2)

        n_initial_conditions = initial_cotangent_vec.shape[0]

        if n_initial_conditions > 1 and len(initial_point) == 1:
            initial_point = gs.stack([initial_point[0]] * n_initial_conditions)

        def path(t):
            """Generate parameterized function for geodesic curve.

            Parameters
            ----------
            t : array-like, shape=[n_points,]
                Times at which to compute points of the geodesics.
            """
            t = gs.array(t)
            t = gs.cast(t, initial_cotangent_vec.dtype)
            t = gs.to_ndarray(t, to_ndim=1)

            cotangent_vecs = gs.einsum("i,...k->...ik", t, initial_cotangent_vec)

            points_at_time_t = [
                self.exp(tv, pt, n_steps=n_steps)
                for tv, pt in zip(cotangent_vecs, initial_point)
            ]
            points_at_time_t = gs.stack(points_at_time_t, axis=0)

            return (
                points_at_time_t[0] if n_initial_conditions == 1 else points_at_time_t
            )

        return path<|MERGE_RESOLUTION|>--- conflicted
+++ resolved
@@ -1,11 +1,8 @@
-<<<<<<< HEAD
-"""Implementation of sub-Riemannian geometry."""
-=======
 """Implementation of sub-Riemannian geometry.
 
-Lead author: Morten Pedersen."""
-
->>>>>>> 4c7f3a88
+Lead author: Morten Pedersen.
+"""
+
 import geomstats.backend as gs
 
 class SubRiemannianMetric:
