--- conflicted
+++ resolved
@@ -5,13 +5,8 @@
 from geomstats.algebra_utils import from_vector_to_diagonal_matrix
 from geomstats.geometry.invariant_metric import InvariantMetric
 from geomstats.geometry.skew_symmetric_matrices import SkewSymmetricMatrices
-<<<<<<< HEAD
-from geomstats.geometry.special_euclidean import SpecialEuclidean, \
-    SpecialOrthogonal
-=======
 from geomstats.geometry.special_euclidean import SpecialEuclidean
 from geomstats.geometry.special_orthogonal import SpecialOrthogonal
->>>>>>> ff602c03
 
 
 class TestLieAlgebra(geomstats.tests.TestCase):
@@ -70,11 +65,7 @@
         group = SpecialEuclidean(3)
         lie_algebra = group.lie_algebra
         metric = InvariantMetric(group=group)
-<<<<<<< HEAD
-        basis = lie_algebra.orthonormal_basis(metric.metric_mat_at_identity)
-=======
         basis = metric.orthonormal_basis(lie_algebra.basis)
->>>>>>> ff602c03
         for i, x in enumerate(basis):
             for y in basis[i:]:
                 result = metric.inner_product_at_identity(x, y)
@@ -82,19 +73,11 @@
                 self.assertAllClose(result, expected)
 
         metric_mat = from_vector_to_diagonal_matrix(
-<<<<<<< HEAD
-            gs.arange(1, group.dim + 1))
-        metric = InvariantMetric(
-            group=group,
-            metric_mat_at_identity=metric_mat)
-        basis = lie_algebra.orthonormal_basis(metric.metric_mat_at_identity)
-=======
             gs.cast(gs.arange(1, group.dim + 1), gs.float32))
         metric = InvariantMetric(
             group=group,
             metric_mat_at_identity=metric_mat)
         basis = metric.orthonormal_basis(lie_algebra.basis)
->>>>>>> ff602c03
         for i, x in enumerate(basis):
             for y in basis[i:]:
                 result = metric.inner_product_at_identity(x, y)
