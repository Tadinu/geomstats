--- conflicted
+++ resolved
@@ -146,27 +146,9 @@
     testing_data = SRVMetricTestData()
 
 
-class TestSRVReparametrizationBundle(
-    SRVReparametrizationBundleTestCase, metaclass=DataBasedParametrizer
-):
-    ambient_dim = random.randint(2, 3)
-    k_sampling_points = random.randint(4, 8)
-
-    total_space = base = DiscreteCurvesStartingAtOrigin(ambient_dim, k_sampling_points)
-    total_space.fiber_bundle = SRVReparametrizationBundle(total_space)
-
-    data_generator = base_data_generator = ShapeBundleRandomDataGenerator(total_space)
-    testing_data = SRVReparametrizationBundleTestData()
-
-
 @pytest.fixture(
     scope="class",
     params=[
-<<<<<<< HEAD
-        (DynamicProgrammingAligner, random.randint(4, 8)),
-        (IterativeHorizontalGeodesicAligner, random.choice([4, 6, 8])),
-        (IterativeHorizontalGeodesicAligner, random.choice([5, 7, 9])),
-=======
         (
             2,
             random.randint(5, 10),
@@ -205,7 +187,41 @@
     params=[
         (random.randint(2, 3), random.choice([6, 8, 10])),
         (random.randint(2, 3), random.choice([5, 7, 9])),
->>>>>>> a5bce8c8
+    ],
+)
+def srv_reparameterization_bundles(request):
+    ambient_dim, k_sampling_points = request.param
+
+    total_space = request.cls.total_space = request.cls.base = (
+        DiscreteCurvesStartingAtOrigin(ambient_dim, k_sampling_points)
+    )
+    total_space.fiber_bundle = SRVReparametrizationBundle(total_space)
+
+    request.cls.data_generator = request.cls.base_data_generator = (
+        ShapeBundleRandomDataGenerator(total_space)
+    )
+
+
+@pytest.mark.usefixtures("srv_reparameterization_bundles")
+class TestSRVReparametrizationBundle(
+    SRVReparametrizationBundleTestCase, metaclass=DataBasedParametrizer
+):
+    ambient_dim = random.randint(2, 3)
+    k_sampling_points = random.randint(4, 8)
+
+    total_space = base = DiscreteCurvesStartingAtOrigin(ambient_dim, k_sampling_points)
+    total_space.fiber_bundle = SRVReparametrizationBundle(total_space)
+
+    data_generator = base_data_generator = ShapeBundleRandomDataGenerator(total_space)
+    testing_data = SRVReparametrizationBundleTestData()
+
+
+@pytest.fixture(
+    scope="class",
+    params=[
+        (DynamicProgrammingAligner, random.randint(4, 8)),
+        (IterativeHorizontalGeodesicAligner, random.choice([4, 6, 8])),
+        (IterativeHorizontalGeodesicAligner, random.choice([5, 7, 9])),
     ],
 )
 def aligners(request):
