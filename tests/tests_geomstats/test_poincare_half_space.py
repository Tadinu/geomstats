--- conflicted
+++ resolved
@@ -60,272 +60,6 @@
     skip_test_exp_geodesic_ivp = True
     skip_test_exp_belongs = True
 
-<<<<<<< HEAD
-    class PoincareHalfSpaceMetricTestData(_RiemannianMetricTestData):
-        dim_list = random.sample(range(2, 5), 2)
-        metric_args_list = [(dim,) for dim in dim_list]
-        shape_list = [(dim,) for dim in dim_list]
-        space_list = [PoincareHalfSpace(dim) for dim in dim_list]
-        n_points_list = random.sample(range(1, 5), 2)
-        n_tangent_vecs_list = random.sample(range(1, 5), 2)
-        n_points_a_list = random.sample(range(1, 5), 2)
-        n_points_b_list = [1]
-        alpha_list = [1] * 2
-        n_rungs_list = [1] * 2
-        scheme_list = ["pole"] * 2
-
-        def inner_product_test_data(self):
-            smoke_data = [
-                dict(
-                    dim=2,
-                    tangent_vec_a=[[1.0, 2.0], [3.0, 4.0]],
-                    tangent_vec_b=[[1.0, 2.0], [3.0, 4.0]],
-                    base_point=[[0.0, 1.0], [0.0, 5.0]],
-                    expected=[5.0, 1.0],
-                )
-            ]
-            return self.generate_tests(smoke_data)
-
-        def exp_and_coordinates_tangent_test_data(self):
-            smoke_data = [
-                dict(
-                    dim=2,
-                    tangent_vec=gs.array([0.0, 1.0]),
-                    base_point=gs.array([1.5, 2.3]),
-                )
-            ]
-            return self.generate_tests(smoke_data)
-
-        def exp_test_data(self):
-            def _exp(tangent_vec, base_point):
-                circle_center = (
-                    base_point[0] + base_point[1] * tangent_vec[1] / tangent_vec[0]
-                )
-                circle_radius = gs.sqrt(
-                    (circle_center - base_point[0]) ** 2 + base_point[1] ** 2
-                )
-
-                moebius_d = 1
-                moebius_c = 1 / (2 * circle_radius)
-                moebius_b = circle_center - circle_radius
-                moebius_a = (circle_center + circle_radius) * moebius_c
-
-                point_complex = base_point[0] + 1j * base_point[1]
-                tangent_vec_complex = tangent_vec[0] + 1j * tangent_vec[1]
-
-                point_moebius = (
-                    1j
-                    * (moebius_d * point_complex - moebius_b)
-                    / (moebius_c * point_complex - moebius_a)
-                )
-                tangent_vec_moebius = (
-                    -1j
-                    * tangent_vec_complex
-                    * (1j * moebius_c * point_moebius + moebius_d) ** 2
-                )
-
-                end_point_moebius = point_moebius * gs.exp(
-                    tangent_vec_moebius / point_moebius
-                )
-                end_point_complex = (moebius_a * 1j * end_point_moebius + moebius_b) / (
-                    moebius_c * 1j * end_point_moebius + moebius_d
-                )
-                end_point_expected = gs.hstack(
-                    [np.real(end_point_complex), np.imag(end_point_complex)]
-                )
-                return end_point_expected
-
-            inputs_to_exp = [(gs.array([2.0, 1.0]), gs.array([1.0, 1.0]))]
-            smoke_data = []
-            if not geomstats.tests.tf_backend():
-                for tangent_vec, base_point in inputs_to_exp:
-                    smoke_data.append(
-                        dict(
-                            dim=2,
-                            tangent_vec=tangent_vec,
-                            base_point=base_point,
-                            expected=_exp(tangent_vec, base_point),
-                        )
-                    )
-            return self.generate_tests(smoke_data)
-
-        def exp_shape_test_data(self):
-            return self._exp_shape_test_data(
-                self.metric_args_list, self.space_list, self.shape_list
-            )
-
-        def log_shape_test_data(self):
-            return self._log_shape_test_data(
-                self.metric_args_list,
-                self.space_list,
-            )
-
-        def squared_dist_is_symmetric_test_data(self):
-            return self._squared_dist_is_symmetric_test_data(
-                self.metric_args_list,
-                self.space_list,
-                self.n_points_a_list,
-                self.n_points_b_list,
-                atol=gs.atol * 1000,
-            )
-
-        def exp_belongs_test_data(self):
-            return self._exp_belongs_test_data(
-                self.metric_args_list,
-                self.space_list,
-                self.shape_list,
-                self.n_tangent_vecs_list,
-                belongs_atol=gs.atol * 10000,
-            )
-
-        def log_is_tangent_test_data(self):
-            return self._log_is_tangent_test_data(
-                self.metric_args_list,
-                self.space_list,
-                self.n_points_list,
-                is_tangent_atol=gs.atol * 10900,
-            )
-
-        def geodesic_ivp_belongs_test_data(self):
-            return self._geodesic_ivp_belongs_test_data(
-                self.metric_args_list,
-                self.space_list,
-                self.shape_list,
-                self.n_points_list,
-                belongs_atol=gs.atol * 1000,
-            )
-
-        def geodesic_bvp_belongs_test_data(self):
-            return self._geodesic_bvp_belongs_test_data(
-                self.metric_args_list,
-                self.space_list,
-                self.n_points_list,
-                belongs_atol=gs.atol * 1000,
-            )
-
-        def exp_after_log_test_data(self):
-            return self._exp_after_log_test_data(
-                self.metric_args_list,
-                self.space_list,
-                self.n_points_list,
-                rtol=gs.rtol * 100,
-                atol=gs.atol * 10000,
-            )
-
-        def log_after_exp_test_data(self):
-            return self._log_after_exp_test_data(
-                self.metric_args_list,
-                self.space_list,
-                self.shape_list,
-                self.n_tangent_vecs_list,
-                rtol=gs.rtol * 100,
-                atol=gs.atol * 10000,
-            )
-
-        def exp_ladder_parallel_transport_test_data(self):
-            return self._exp_ladder_parallel_transport_test_data(
-                self.metric_args_list,
-                self.space_list,
-                self.shape_list,
-                self.n_tangent_vecs_list,
-                self.n_rungs_list,
-                self.alpha_list,
-                self.scheme_list,
-            )
-
-        def exp_geodesic_ivp_test_data(self):
-            return self._exp_geodesic_ivp_test_data(
-                self.metric_args_list,
-                self.space_list,
-                self.shape_list,
-                self.n_tangent_vecs_list,
-                self.n_points_list,
-                rtol=gs.rtol * 100000,
-                atol=gs.atol * 100000,
-            )
-
-        def parallel_transport_ivp_is_isometry_test_data(self):
-            return self._parallel_transport_ivp_is_isometry_test_data(
-                self.metric_args_list,
-                self.space_list,
-                self.shape_list,
-                self.n_tangent_vecs_list,
-                is_tangent_atol=gs.atol * 1000,
-                atol=gs.atol * 1000,
-            )
-
-        def parallel_transport_bvp_is_isometry_test_data(self):
-            return self._parallel_transport_bvp_is_isometry_test_data(
-                self.metric_args_list,
-                self.space_list,
-                self.shape_list,
-                self.n_tangent_list,
-                is_tangent_atol=gs.atol * 1000,
-                atol=gs.atol * 1000,
-            )
-
-        def dist_is_symmetric_test_data(self):
-            return self._dist_is_symmetric_test_data(
-                self.metric_args_list,
-                self.space_list,
-                self.n_points_a_list,
-                self.n_points_b_list,
-            )
-
-        def dist_is_positive_test_data(self):
-            return self._dist_is_positive_test_data(
-                self.metric_args_list,
-                self.space_list,
-                self.n_points_a_list,
-                self.n_points_b_list,
-            )
-
-        def squared_dist_is_positive_test_data(self):
-            return self._squared_dist_is_positive_test_data(
-                self.metric_args_list,
-                self.space_list,
-                self.n_points_a_list,
-                self.n_points_b_list,
-            )
-
-        def dist_is_norm_of_log_test_data(self):
-            return self._dist_is_norm_of_log_test_data(
-                self.metric_args_list,
-                self.space_list,
-                self.n_points_a_list,
-                self.n_points_b_list,
-            )
-
-        def dist_point_to_itself_is_zero_test_data(self):
-            return self._dist_point_to_itself_is_zero_test_data(
-                self.metric_args_list, self.space_list, self.n_points_list
-            )
-
-        def inner_product_is_symmetric_test_data(self):
-            return self._inner_product_is_symmetric_test_data(
-                self.metric_args_list,
-                self.space_list,
-                self.shape_list,
-                self.n_tangent_vecs_list,
-            )
-
-        def triangular_inequality_of_dist_test_data(self):
-            return self._triangular_inequality_of_dist_test_data(
-                self.metric_args_list, self.space_list, self.n_points_list
-            )
-
-        def retraction_lifting_test_data(self):
-            return self._log_after_exp_test_data(
-                self.metric_args_list,
-                self.space_list,
-                self.shape_list,
-                self.n_tangent_vecs_list,
-                rtol=gs.rtol * 100,
-                atol=gs.atol * 10000,
-            )
-
-=======
->>>>>>> 1864374e
     testing_data = PoincareHalfSpaceMetricTestData()
 
     def test_inner_product(
